--- conflicted
+++ resolved
@@ -161,14 +161,10 @@
   | Invalid_interval
   | Invalid_for_loop_index
   | No_value_clauses
-<<<<<<< HEAD
-  | Exception_pattern_below_toplevel
+  | Exception_pattern_disallowed
+  | Mixed_value_and_exception_patterns_under_guard
   | Effect_pattern_below_toplevel
   | Invalid_continuation_pattern
-=======
-  | Exception_pattern_disallowed
-  | Mixed_value_and_exception_patterns_under_guard
->>>>>>> 1435a6a6
   | Inlined_record_escape
   | Inlined_record_expected
   | Unrefuted_pattern of Typedtree.pattern
