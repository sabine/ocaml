(***********************************************************************)
(*                                                                     *)
(*                                OCaml                                *)
(*                                                                     *)
(*         Jerome Vouillon, projet Cristal, INRIA Rocquencourt         *)
(*                                                                     *)
(*  Copyright 1996 Institut National de Recherche en Informatique et   *)
(*  en Automatique.  All rights reserved.  This file is distributed    *)
(*  under the terms of the Q Public License version 1.0.               *)
(*                                                                     *)
(***********************************************************************)

open Parsetree
open Asttypes
open Path
open Types
open Typecore
open Typetexp
open Format

type error =
    Unconsistent_constraint of (type_expr * type_expr) list
  | Field_type_mismatch of string * string * (type_expr * type_expr) list
  | Structure_expected of class_type
  | Cannot_apply of class_type
  | Apply_wrong_label of label
  | Pattern_type_clash of type_expr
  | Repeated_parameter
  | Unbound_class_2 of Longident.t
  | Unbound_class_type_2 of Longident.t
  | Abbrev_type_clash of type_expr * type_expr * type_expr
  | Constructor_type_mismatch of string * (type_expr * type_expr) list
  | Virtual_class of bool * string list * string list
  | Parameter_arity_mismatch of Longident.t * int * int
  | Parameter_mismatch of (type_expr * type_expr) list
  | Bad_parameters of Ident.t * type_expr * type_expr
  | Class_match_failure of Ctype.class_match_failure list
  | Unbound_val of string
  | Unbound_type_var of (formatter -> unit) * Ctype.closed_class_failure
  | Make_nongen_seltype of type_expr
  | Non_generalizable_class of Ident.t * Types.class_declaration
  | Cannot_coerce_self of type_expr
  | Non_collapsable_conjunction of
      Ident.t * Types.class_declaration * (type_expr * type_expr) list
  | Final_self_clash of (type_expr * type_expr) list
  | Mutability_mismatch of string * mutable_flag
  | No_overriding of string * string

<<<<<<< HEAD
=======
exception Error of Location.t * Env.t * error

>>>>>>> 1430e90e
open Typedtree

let ctyp desc typ env loc =
  { ctyp_desc = desc; ctyp_type = typ; ctyp_loc = loc; ctyp_env = env }
let cltyp desc typ env loc =
  { cltyp_desc = desc; cltyp_type = typ; cltyp_loc = loc; cltyp_env = env }
let mkcf desc loc = { cf_desc = desc; cf_loc = loc }
let mkctf desc loc = { ctf_desc = desc; ctf_loc = loc }

<<<<<<< HEAD

exception Error of Location.t * error
=======
>>>>>>> 1430e90e


                       (**********************)
                       (*  Useful constants  *)
                       (**********************)


(*
   Self type have a dummy private method, thus preventing it to become
   closed.
*)
let dummy_method = Btype.dummy_method

(*
   Path associated to the temporary class type of a class being typed
   (its constructor is not available).
*)
let unbound_class = Path.Pident (Ident.create "")


                (************************************)
                (*  Some operations on class types  *)
                (************************************)


(* Fully expand the head of a class type *)
let rec scrape_class_type =
  function
    Cty_constr (_, _, cty) -> scrape_class_type cty
  | cty                     -> cty

(* Generalize a class type *)
let rec generalize_class_type =
  function
    Cty_constr (_, params, cty) ->
      List.iter Ctype.generalize params;
      generalize_class_type cty
  | Cty_signature {cty_self = sty; cty_vars = vars; cty_inher = inher} ->
      Ctype.generalize sty;
      Vars.iter (fun _ (_, _, ty) -> Ctype.generalize ty) vars;
      List.iter (fun (_,tl) -> List.iter Ctype.generalize tl) inher
  | Cty_fun (_, ty, cty) ->
      Ctype.generalize ty;
      generalize_class_type cty

(* Return the virtual methods of a class type *)
let virtual_methods sign =
  let (fields, _) = Ctype.flatten_fields (Ctype.object_fields sign.cty_self) in
  List.fold_left
    (fun virt (lab, _, _) ->
       if lab = dummy_method then virt else
       if Concr.mem lab sign.cty_concr then virt else
       lab::virt)
    [] fields

(* Return the constructor type associated to a class type *)
let rec constructor_type constr cty =
  match cty with
    Cty_constr (_, _, cty) ->
      constructor_type constr cty
  | Cty_signature sign ->
      constr
  | Cty_fun (l, ty, cty) ->
      Ctype.newty (Tarrow (l, ty, constructor_type constr cty, Cok))

let rec class_body cty =
  match cty with
    Cty_constr (_, _, cty') ->
      cty (* Only class bodies can be abbreviated *)
  | Cty_signature sign ->
      cty
  | Cty_fun (_, ty, cty) ->
      class_body cty

let extract_constraints cty =
  let sign = Ctype.signature_of_class_type cty in
  (Vars.fold (fun lab _ vars -> lab :: vars) sign.cty_vars [],
   begin let (fields, _) =
     Ctype.flatten_fields (Ctype.object_fields sign.cty_self)
   in
   List.fold_left
     (fun meths (lab, _, _) ->
        if lab = dummy_method then meths else lab::meths)
     [] fields
   end,
   sign.cty_concr)

let rec abbreviate_class_type path params cty =
  match cty with
    Cty_constr (_, _, _) | Cty_signature _ ->
      Cty_constr (path, params, cty)
  | Cty_fun (l, ty, cty) ->
      Cty_fun (l, ty, abbreviate_class_type path params cty)

let rec closed_class_type =
  function
    Cty_constr (_, params, _) ->
      List.for_all Ctype.closed_schema params
  | Cty_signature sign ->
      Ctype.closed_schema sign.cty_self
        &&
      Vars.fold (fun _ (_, _, ty) cc -> Ctype.closed_schema ty && cc)
        sign.cty_vars
        true
  | Cty_fun (_, ty, cty) ->
      Ctype.closed_schema ty
        &&
      closed_class_type cty

let closed_class cty =
  List.for_all Ctype.closed_schema cty.cty_params
    &&
  closed_class_type cty.cty_type

let rec limited_generalize rv =
  function
    Cty_constr (path, params, cty) ->
      List.iter (Ctype.limited_generalize rv) params;
      limited_generalize rv cty
  | Cty_signature sign ->
      Ctype.limited_generalize rv sign.cty_self;
      Vars.iter (fun _ (_, _, ty) -> Ctype.limited_generalize rv ty)
        sign.cty_vars;
      List.iter (fun (_, tl) -> List.iter (Ctype.limited_generalize rv) tl)
        sign.cty_inher
  | Cty_fun (_, ty, cty) ->
      Ctype.limited_generalize rv ty;
      limited_generalize rv cty

(* Record a class type *)
let rc node =
  Cmt_format.add_saved_type (Cmt_format.Partial_class_expr node);
  Stypes.record (Stypes.Ti_class node); (* moved to genannot *)
  node


                (***********************************)
                (*  Primitives for typing classes  *)
                (***********************************)


(* Enter a value in the method environment only *)
let enter_met_env ?check loc lab kind ty val_env met_env par_env =
  let (id, val_env) =
    Env.enter_value lab {val_type = ty; val_kind = Val_unbound;
                         Types.val_loc = loc} val_env
  in
  (id, val_env,
   Env.add_value ?check id {val_type = ty; val_kind = kind;
                            Types.val_loc = loc} met_env,
   Env.add_value id {val_type = ty; val_kind = Val_unbound;
                     Types.val_loc = loc} par_env)

(* Enter an instance variable in the environment *)
let enter_val cl_num vars inh lab mut virt ty val_env met_env par_env loc =
  let instance = Ctype.instance val_env in
  let (id, virt) =
    try
      let (id, mut', virt', ty') = Vars.find lab !vars in
      if mut' <> mut then
        raise (Error(loc, val_env, Mutability_mismatch(lab, mut)));
      Ctype.unify val_env (instance ty) (instance ty');
      (if not inh then Some id else None),
      (if virt' = Concrete then virt' else virt)
    with
      Ctype.Unify tr ->
        raise (Error(loc, val_env,
                     Field_type_mismatch("instance variable", lab, tr)))
    | Not_found -> None, virt
  in
  let (id, _, _, _) as result =
    match id with Some id -> (id, val_env, met_env, par_env)
    | None ->
        enter_met_env Location.none lab (Val_ivar (mut, cl_num))
          ty val_env met_env par_env
  in
  vars := Vars.add lab (id, mut, virt, ty) !vars;
  result

let concr_vals vars =
  Vars.fold
    (fun id (_, vf, _) s -> if vf = Virtual then s else Concr.add id s)
    vars Concr.empty

let inheritance self_type env ovf concr_meths warn_vals loc parent =
  match scrape_class_type parent with
    Cty_signature cl_sig ->

      (* Methods *)
      begin try
        Ctype.unify env self_type cl_sig.cty_self
      with Ctype.Unify trace ->
        match trace with
          _::_::_::({desc = Tfield(n, _, _, _)}, _)::rem ->
            raise(Error(loc, env, Field_type_mismatch ("method", n, rem)))
        | _ ->
            assert false
      end;

      (* Overriding *)
      let over_meths = Concr.inter cl_sig.cty_concr concr_meths in
      let concr_vals = concr_vals cl_sig.cty_vars in
      let over_vals = Concr.inter concr_vals warn_vals in
      begin match ovf with
        Some Fresh ->
          let cname =
            match parent with
              Cty_constr (p, _, _) -> Path.name p
            | _ -> "inherited"
          in
          if not (Concr.is_empty over_meths) then
            Location.prerr_warning loc
              (Warnings.Method_override (cname :: Concr.elements over_meths));
          if not (Concr.is_empty over_vals) then
            Location.prerr_warning loc
              (Warnings.Instance_variable_override
                 (cname :: Concr.elements over_vals));
      | Some Override
        when Concr.is_empty over_meths && Concr.is_empty over_vals ->
        raise (Error(loc, env, No_overriding ("","")))
      | _ -> ()
      end;

      let concr_meths = Concr.union cl_sig.cty_concr concr_meths
      and warn_vals = Concr.union concr_vals warn_vals in

      (cl_sig, concr_meths, warn_vals)

  | _ ->
      raise(Error(loc, env, Structure_expected parent))

let virtual_method val_env meths self_type lab priv sty loc =
  let (_, ty') =
     Ctype.filter_self_method val_env lab priv meths self_type
  in
  let cty = transl_simple_type val_env false sty in
  let ty = cty.ctyp_type in
  begin
    try Ctype.unify val_env ty ty' with Ctype.Unify trace ->
<<<<<<< HEAD
        raise(Error(loc, Field_type_mismatch ("method", lab, trace)));
=======
        raise(Error(loc, val_env, Field_type_mismatch ("method", lab, trace)));
>>>>>>> 1430e90e
  end;
  cty

let delayed_meth_specs = ref []

let declare_method val_env meths self_type lab priv sty loc =
  let (_, ty') =
     Ctype.filter_self_method val_env lab priv meths self_type
  in
  let unif ty =
    try Ctype.unify val_env ty ty' with Ctype.Unify trace ->
      raise(Error(loc, val_env, Field_type_mismatch ("method", lab, trace)))
  in
  match sty.ptyp_desc, priv with
    Ptyp_poly ([],sty'), Public ->
(* TODO: we moved the [transl_simple_type_univars] outside of the lazy,
so that we can get an immediate value. Is that correct ? Ask Jacques. *)
      let returned_cty = ctyp Ttyp_any (Ctype.newty Tnil) val_env loc in
      delayed_meth_specs :=
      lazy (
        let cty = transl_simple_type_univars val_env sty' in
        let ty = cty.ctyp_type in
        unif ty;
        returned_cty.ctyp_desc <- Ttyp_poly ([], cty);
        returned_cty.ctyp_type <- ty;
        ) ::
      !delayed_meth_specs;
      returned_cty
  | _ ->
      let cty = transl_simple_type val_env false sty in
      let ty = cty.ctyp_type in
      unif ty;
      cty

let type_constraint val_env sty sty' loc =
  let cty  = transl_simple_type val_env false sty in
  let ty = cty.ctyp_type in
  let cty' = transl_simple_type val_env false sty' in
  let ty' = cty'.ctyp_type in
  begin
    try Ctype.unify val_env ty ty' with Ctype.Unify trace ->
<<<<<<< HEAD
        raise(Error(loc, Unconsistent_constraint trace));
=======
        raise(Error(loc, val_env, Unconsistent_constraint trace));
>>>>>>> 1430e90e
  end;
  (cty, cty')

let make_method self_loc cl_num expr =
  let mkpat d = { ppat_desc = d; ppat_loc = self_loc } in
  let mkid s = mkloc s self_loc in
  { pexp_desc =
      Pexp_function ("", None,
                     [mkpat (Ppat_alias (mkpat (Ppat_var (mkid "self-*")),
                                         mkid ("self-" ^ cl_num))),
                      expr]);
    pexp_loc = expr.pexp_loc }

(*******************************)

let add_val env loc lab (mut, virt, ty) val_sig =
  let virt =
    try
      let (mut', virt', ty') = Vars.find lab val_sig in
      if virt' = Concrete then virt' else virt
    with Not_found -> virt
  in
  Vars.add lab (mut, virt, ty) val_sig

let rec class_type_field env self_type meths
    (fields, val_sig, concr_meths, inher) ctf =
  let loc = ctf.pctf_loc in
  match ctf.pctf_desc with
    Pctf_inher sparent ->
      let parent = class_type env sparent in
      let inher =
        match parent.cltyp_type with
          Cty_constr (p, tl, _) -> (p, tl) :: inher
        | _ -> inher
      in
      let (cl_sig, concr_meths, _) =
        inheritance self_type env None concr_meths Concr.empty sparent.pcty_loc
          parent.cltyp_type
      in
      let val_sig =
        Vars.fold (add_val env sparent.pcty_loc) cl_sig.cty_vars val_sig in
      (mkctf (Tctf_inher parent) loc :: fields,
       val_sig, concr_meths, inher)

  | Pctf_val (lab, mut, virt, sty) ->
      let cty = transl_simple_type env false sty in
      let ty = cty.ctyp_type in
      (mkctf (Tctf_val (lab, mut, virt, cty)) loc :: fields,
      add_val env ctf.pctf_loc lab (mut, virt, ty) val_sig, concr_meths, inher)

  | Pctf_virt (lab, priv, sty) ->
        let cty =
          declare_method env meths self_type lab priv sty  ctf.pctf_loc
        in
        (mkctf (Tctf_virt (lab, priv, cty)) loc :: fields,
      val_sig, concr_meths, inher)

  | Pctf_meth (lab, priv, sty)  ->
      let cty =
        declare_method env meths self_type lab priv sty  ctf.pctf_loc in
      (mkctf (Tctf_meth (lab, priv, cty)) loc :: fields,
        val_sig, Concr.add lab concr_meths, inher)

  | Pctf_cstr (sty, sty') ->
      let (cty, cty') = type_constraint env sty sty'  ctf.pctf_loc in
      (mkctf (Tctf_cstr (cty, cty')) loc :: fields,
        val_sig, concr_meths, inher)

and class_signature env sty sign loc =
  let meths = ref Meths.empty in
  let self_cty = transl_simple_type env false sty in
  let self_cty = { self_cty with
    ctyp_type = Ctype.expand_head env self_cty.ctyp_type } in
  let self_type =  self_cty.ctyp_type in

  (* Check that the binder is a correct type, and introduce a dummy
     method preventing self type from being closed. *)
  let dummy_obj = Ctype.newvar () in
  Ctype.unify env (Ctype.filter_method env dummy_method Private dummy_obj)
    (Ctype.newty (Ttuple []));
  begin try
    Ctype.unify env self_type dummy_obj
  with Ctype.Unify _ ->
    raise(Error(sty.ptyp_loc, env, Pattern_type_clash self_type))
  end;

  (* Class type fields *)
  let (fields, val_sig, concr_meths, inher) =
    List.fold_left (class_type_field env self_type meths)
      ([], Vars.empty, Concr.empty, [])
      sign
  in
  let cty =   {cty_self = self_type;
   cty_vars = val_sig;
   cty_concr = concr_meths;
   cty_inher = inher}
  in
  { csig_self = self_cty;
    csig_fields = fields;
    csig_type = cty;
    csig_loc = loc;
    }

and class_type env scty =
  let loc = scty.pcty_loc in
  match scty.pcty_desc with
    Pcty_constr (lid, styl) ->
      let (path, decl) = Typetexp.find_class_type env scty.pcty_loc lid.txt in
      if Path.same decl.clty_path unbound_class then
<<<<<<< HEAD
        raise(Error(scty.pcty_loc, Unbound_class_type_2 lid.txt));
=======
        raise(Error(scty.pcty_loc, env, Unbound_class_type_2 lid.txt));
>>>>>>> 1430e90e
      let (params, clty) =
        Ctype.instance_class decl.clty_params decl.clty_type
      in
      if List.length params <> List.length styl then
<<<<<<< HEAD
        raise(Error(scty.pcty_loc,
=======
        raise(Error(scty.pcty_loc, env,
>>>>>>> 1430e90e
                    Parameter_arity_mismatch (lid.txt, List.length params,
                                                   List.length styl)));
      let ctys = List.map2
        (fun sty ty ->
          let cty' = transl_simple_type env false sty in
          let ty' = cty'.ctyp_type in
          begin
           try Ctype.unify env ty' ty with Ctype.Unify trace ->
<<<<<<< HEAD
                  raise(Error(sty.ptyp_loc, Parameter_mismatch trace))
=======
                  raise(Error(sty.ptyp_loc, env, Parameter_mismatch trace))
>>>>>>> 1430e90e
            end;
            cty'
        )       styl params
      in
      let typ = Cty_constr (path, params, clty) in
      cltyp (Tcty_constr ( path, lid , ctys)) typ env loc

  | Pcty_signature pcsig ->
      let clsig = class_signature env
        pcsig.pcsig_self pcsig.pcsig_fields pcsig.pcsig_loc in
      let typ = Cty_signature clsig.csig_type in
      cltyp (Tcty_signature clsig) typ env loc

  | Pcty_fun (l, sty, scty) ->
      let cty = transl_simple_type env false sty in
      let ty = cty.ctyp_type in
      let clty = class_type env scty in
      let typ = Cty_fun (l, ty, clty.cltyp_type) in
      cltyp (Tcty_fun (l, cty, clty)) typ env loc

let class_type env scty =
  delayed_meth_specs := [];
  let cty = class_type env scty in
  List.iter Lazy.force (List.rev !delayed_meth_specs);
  delayed_meth_specs := [];
  cty

(*******************************)

let rec class_field self_loc cl_num self_type meths vars
    (val_env, met_env, par_env, fields, concr_meths, warn_vals, inher)
  cf =
  let loc = cf.pcf_loc in
  match cf.pcf_desc with
    Pcf_inher (ovf, sparent, super) ->
      let parent = class_expr cl_num val_env par_env sparent in
      let inher =
        match parent.cl_type with
          Cty_constr (p, tl, _) -> (p, tl) :: inher
        | _ -> inher
      in
      let (cl_sig, concr_meths, warn_vals) =
        inheritance self_type val_env (Some ovf) concr_meths warn_vals
          sparent.pcl_loc parent.cl_type
      in
      (* Variables *)
      let (val_env, met_env, par_env, inh_vars) =
        Vars.fold
          (fun lab info (val_env, met_env, par_env, inh_vars) ->
             let mut, vr, ty = info in
             let (id, val_env, met_env, par_env) =
               enter_val cl_num vars true lab mut vr ty val_env met_env par_env
                 sparent.pcl_loc
             in
             (val_env, met_env, par_env, (lab, id) :: inh_vars))
          cl_sig.cty_vars (val_env, met_env, par_env, [])
      in
      (* Inherited concrete methods *)
      let inh_meths =
        Concr.fold (fun lab rem -> (lab, Ident.create lab)::rem)
          cl_sig.cty_concr []
      in
      (* Super *)
      let (val_env, met_env, par_env) =
        match super with
          None ->
            (val_env, met_env, par_env)
        | Some name ->
            let (id, val_env, met_env, par_env) =
              enter_met_env ~check:(fun s -> Warnings.Unused_ancestor s)
                sparent.pcl_loc name (Val_anc (inh_meths, cl_num)) self_type
                val_env met_env par_env
            in
            (val_env, met_env, par_env)
      in
      (val_env, met_env, par_env,
       lazy (mkcf (Tcf_inher (ovf, parent, super, inh_vars, inh_meths)) loc)
       :: fields,
       concr_meths, warn_vals, inher)

  | Pcf_valvirt (lab, mut, styp) ->
      if !Clflags.principal then Ctype.begin_def ();
      let cty = Typetexp.transl_simple_type val_env false styp in
      let ty = cty.ctyp_type in
      if !Clflags.principal then begin
        Ctype.end_def ();
        Ctype.generalize_structure ty
      end;
      let (id, val_env, met_env', par_env) =
        enter_val cl_num vars false lab.txt mut Virtual ty
          val_env met_env par_env loc
      in
      (val_env, met_env', par_env,
       lazy (mkcf (Tcf_val (lab.txt, lab, mut, id, Tcfk_virtual cty,
                            met_env' == met_env)) loc)
       :: fields,
       concr_meths, warn_vals, inher)

  | Pcf_val (lab, mut, ovf, sexp) ->
      if Concr.mem lab.txt warn_vals then begin
        if ovf = Fresh then
          Location.prerr_warning lab.loc
            (Warnings.Instance_variable_override[lab.txt])
      end else begin
        if ovf = Override then
<<<<<<< HEAD
          raise(Error(loc, No_overriding ("instance variable", lab.txt)))
=======
          raise(Error(loc, val_env,
                      No_overriding ("instance variable", lab.txt)))
>>>>>>> 1430e90e
      end;
      if !Clflags.principal then Ctype.begin_def ();
      let exp =
        try type_exp val_env sexp with Ctype.Unify [(ty, _)] ->
          raise(Error(loc, val_env, Make_nongen_seltype ty))
      in
      if !Clflags.principal then begin
        Ctype.end_def ();
        Ctype.generalize_structure exp.exp_type
       end;
      let (id, val_env, met_env', par_env) =
        enter_val cl_num vars false lab.txt mut Concrete exp.exp_type
          val_env met_env par_env loc
      in
      (val_env, met_env', par_env,
       lazy (mkcf (Tcf_val (lab.txt, lab, mut, id,
                            Tcfk_concrete exp, met_env' == met_env)) loc)
       :: fields,
       concr_meths, Concr.add lab.txt warn_vals, inher)

  | Pcf_virt (lab, priv, sty) ->
      let cty = virtual_method val_env meths self_type lab.txt priv sty loc in
      (val_env, met_env, par_env,
        lazy (mkcf(Tcf_meth (lab.txt, lab, priv, Tcfk_virtual cty, true)) loc)
       ::fields,
        concr_meths, warn_vals, inher)

  | Pcf_meth (lab, priv, ovf, expr)  ->
      if Concr.mem lab.txt concr_meths then begin
        if ovf = Fresh then
          Location.prerr_warning loc (Warnings.Method_override [lab.txt])
      end else begin
        if ovf = Override then
<<<<<<< HEAD
          raise(Error(loc, No_overriding("method", lab.txt)))
=======
          raise(Error(loc, val_env, No_overriding("method", lab.txt)))
>>>>>>> 1430e90e
      end;
      let (_, ty) =
        Ctype.filter_self_method val_env lab.txt priv meths self_type
      in
      begin try match expr.pexp_desc with
        Pexp_poly (sbody, sty) ->
          begin match sty with None -> ()
                | Some sty ->
                    let cty' = Typetexp.transl_simple_type val_env false sty in
                    let ty' = cty'.ctyp_type in
              Ctype.unify val_env ty' ty
          end;
          begin match (Ctype.repr ty).desc with
            Tvar _ ->
              let ty' = Ctype.newvar () in
              Ctype.unify val_env (Ctype.newty (Tpoly (ty', []))) ty;
              Ctype.unify val_env (type_approx val_env sbody) ty'
          | Tpoly (ty1, tl) ->
              let _, ty1' = Ctype.instance_poly false tl ty1 in
              let ty2 = type_approx val_env sbody in
              Ctype.unify val_env ty2 ty1'
          | _ -> assert false
          end
      | _ -> assert false
      with Ctype.Unify trace ->
<<<<<<< HEAD
        raise(Error(loc, Field_type_mismatch ("method", lab.txt, trace)))
=======
        raise(Error(loc, val_env,
                    Field_type_mismatch ("method", lab.txt, trace)))
>>>>>>> 1430e90e
      end;
      let meth_expr = make_method self_loc cl_num expr in
      (* backup variables for Pexp_override *)
      let vars_local = !vars in

      let field =
        lazy begin
          let meth_type =
            Btype.newgenty (Tarrow("", self_type, ty, Cok)) in
          Ctype.raise_nongen_level ();
          vars := vars_local;
          let texp = type_expect met_env meth_expr meth_type in
          Ctype.end_def ();
          mkcf (Tcf_meth (lab.txt, lab, priv, Tcfk_concrete texp,
              match ovf with
                Override -> true
              | Fresh -> false)) loc
        end in
      (val_env, met_env, par_env, field::fields,
       Concr.add lab.txt concr_meths, warn_vals, inher)

  | Pcf_constr (sty, sty') ->
      let (cty, cty') = type_constraint val_env sty sty' loc in
      (val_env, met_env, par_env,
        lazy (mkcf (Tcf_constr (cty, cty')) loc) :: fields,
        concr_meths, warn_vals, inher)

  | Pcf_init expr ->
      let expr = make_method self_loc cl_num expr in
      let vars_local = !vars in
      let field =
        lazy begin
          Ctype.raise_nongen_level ();
          let meth_type =
            Ctype.newty
              (Tarrow ("", self_type,
                       Ctype.instance_def Predef.type_unit, Cok)) in
          vars := vars_local;
          let texp = type_expect met_env expr meth_type in
          Ctype.end_def ();
          mkcf (Tcf_init texp) loc
        end in
      (val_env, met_env, par_env, field::fields, concr_meths, warn_vals, inher)

and class_structure cl_num final val_env met_env loc
  { pcstr_pat = spat; pcstr_fields = str } =
  (* Environment for substructures *)
  let par_env = met_env in

  (* Location of self. Used for locations of self arguments *)
  let self_loc = {spat.ppat_loc with Location.loc_ghost = true} in

  (* Self type, with a dummy method preventing it from being closed/escaped. *)
  let self_type = Ctype.newvar () in
  Ctype.unify val_env
    (Ctype.filter_method val_env dummy_method Private self_type)
    (Ctype.newty (Ttuple []));

  (* Private self is used for private method calls *)
  let private_self = if final then Ctype.newvar () else self_type in

  (* Self binder *)
  let (pat, meths, vars, val_env, meth_env, par_env) =
    type_self_pattern cl_num private_self val_env met_env par_env spat
  in
  let public_self = pat.pat_type in

  (* Check that the binder has a correct type *)
  let ty =
    if final then Ctype.newty (Tobject (Ctype.newvar(), ref None))
    else self_type in
  begin try Ctype.unify val_env public_self ty with
    Ctype.Unify _ ->
      raise(Error(spat.ppat_loc, val_env, Pattern_type_clash public_self))
  end;
  let get_methods ty =
    (fst (Ctype.flatten_fields
            (Ctype.object_fields (Ctype.expand_head val_env ty)))) in
  if final then begin
    (* Copy known information to still empty self_type *)
    List.iter
      (fun (lab,kind,ty) ->
        let k =
          if Btype.field_kind_repr kind = Fpresent then Public else Private in
        try Ctype.unify val_env ty
            (Ctype.filter_method val_env lab k self_type)
        with _ -> assert false)
      (get_methods public_self)
  end;

  (* Typing of class fields *)
  let (_, _, _, fields, concr_meths, _, inher) =
    List.fold_left (class_field self_loc cl_num self_type meths vars)
      (val_env, meth_env, par_env, [], Concr.empty, Concr.empty, [])
      str
  in
  Ctype.unify val_env self_type (Ctype.newvar ());
  let sign =
    {cty_self = public_self;
     cty_vars = Vars.map (fun (id, mut, vr, ty) -> (mut, vr, ty)) !vars;
     cty_concr = concr_meths;
      cty_inher = inher} in
  let methods = get_methods self_type in
  let priv_meths =
    List.filter (fun (_,kind,_) -> Btype.field_kind_repr kind <> Fpresent)
      methods in
  if final then begin
    (* Unify private_self and a copy of self_type. self_type will not
       be modified after this point *)
    Ctype.close_object self_type;
    let mets = virtual_methods {sign with cty_self = self_type} in
    let vals =
      Vars.fold
        (fun name (mut, vr, ty) l -> if vr = Virtual then name :: l else l)
        sign.cty_vars [] in
    if mets <> [] || vals <> [] then
      raise(Error(loc, val_env, Virtual_class(true, mets, vals)));
    let self_methods =
      List.fold_right
        (fun (lab,kind,ty) rem ->
          if lab = dummy_method then
            (* allow public self and private self to be unified *)
            match Btype.field_kind_repr kind with
              Fvar r -> Btype.set_kind r Fabsent; rem
            | _ -> rem
          else
            Ctype.newty(Tfield(lab, Btype.copy_kind kind, ty, rem)))
        methods (Ctype.newty Tnil) in
    begin try
      Ctype.unify val_env private_self
        (Ctype.newty (Tobject(self_methods, ref None)));
      Ctype.unify val_env public_self self_type
    with Ctype.Unify trace -> raise(Error(loc, val_env, Final_self_clash trace))
    end;
  end;

  (* Typing of method bodies *)
  if !Clflags.principal then
    List.iter (fun (_,_,ty) -> Ctype.generalize_spine ty) methods;
  let fields = List.map Lazy.force (List.rev fields) in
  if !Clflags.principal then
    List.iter (fun (_,_,ty) -> Ctype.unify val_env ty (Ctype.newvar ()))
      methods;
  let meths = Meths.map (function (id, ty) -> id) !meths in

  (* Check for private methods made public *)
  let pub_meths' =
    List.filter (fun (_,kind,_) -> Btype.field_kind_repr kind = Fpresent)
      (get_methods public_self) in
  let names = List.map (fun (x,_,_) -> x) in
  let l1 = names priv_meths and l2 = names pub_meths' in
  let added = List.filter (fun x -> List.mem x l1) l2 in
  if added <> [] then
    Location.prerr_warning loc (Warnings.Implicit_public_methods added);
  let sign = if final then sign else
      {sign with cty_self = Ctype.expand_head val_env public_self} in
  {
    cstr_pat = pat;
    cstr_fields = fields;
    cstr_type = sign;
    cstr_meths = meths}, sign (* redondant, since already in cstr_type *)

and class_expr cl_num val_env met_env scl =
  match scl.pcl_desc with
    Pcl_constr (lid, styl) ->
      let (path, decl) = Typetexp.find_class val_env scl.pcl_loc lid.txt in
      if Path.same decl.cty_path unbound_class then
<<<<<<< HEAD
        raise(Error(scl.pcl_loc, Unbound_class_2 lid.txt));
=======
        raise(Error(scl.pcl_loc, val_env, Unbound_class_2 lid.txt));
>>>>>>> 1430e90e
      let tyl = List.map
          (fun sty -> transl_simple_type val_env false sty)
          styl
      in
      let (params, clty) =
        Ctype.instance_class decl.cty_params decl.cty_type
      in
      let clty' = abbreviate_class_type path params clty in
      if List.length params <> List.length tyl then
<<<<<<< HEAD
        raise(Error(scl.pcl_loc,
=======
        raise(Error(scl.pcl_loc, val_env,
>>>>>>> 1430e90e
                    Parameter_arity_mismatch (lid.txt, List.length params,
                                                   List.length tyl)));
      List.iter2
        (fun cty' ty ->
          let ty' = cty'.ctyp_type in
           try Ctype.unify val_env ty' ty with Ctype.Unify trace ->
<<<<<<< HEAD
             raise(Error(cty'.ctyp_loc, Parameter_mismatch trace)))
=======
             raise(Error(cty'.ctyp_loc, val_env, Parameter_mismatch trace)))
>>>>>>> 1430e90e
        tyl params;
      let cl =
        rc {cl_desc = Tcl_ident (path, lid, tyl);
            cl_loc = scl.pcl_loc;
            cl_type = clty';
            cl_env = val_env}
      in
      let (vals, meths, concrs) = extract_constraints clty in
      rc {cl_desc = Tcl_constraint (cl, None, vals, meths, concrs);
          cl_loc = scl.pcl_loc;
          cl_type = clty';
          cl_env = val_env}
  | Pcl_structure cl_str ->
      let (desc, ty) =
        class_structure cl_num false val_env met_env scl.pcl_loc cl_str in
      rc {cl_desc = Tcl_structure desc;
          cl_loc = scl.pcl_loc;
          cl_type = Cty_signature ty;
          cl_env = val_env}
  | Pcl_fun (l, Some default, spat, sbody) ->
      let loc = default.pexp_loc in
      let scases =
        [{ppat_loc = loc; ppat_desc = Ppat_construct (
          mknoloc (Longident.(Ldot (Lident"*predef*", "Some"))),
          Some{ppat_loc = loc; ppat_desc = Ppat_var (mknoloc "*sth*")},
          false)},
         {pexp_loc = loc; pexp_desc =
          Pexp_ident(mknoloc (Longident.Lident"*sth*"))};
         {ppat_loc = loc; ppat_desc =
          Ppat_construct(mknoloc (Longident.(Ldot (Lident"*predef*", "None"))),
                         None, false)},
         default] in
      let smatch =
        {pexp_loc = loc; pexp_desc =
         Pexp_match({pexp_loc = loc; pexp_desc =
                     Pexp_ident(mknoloc (Longident.Lident"*opt*"))},
                    scases)} in
      let sfun =
        {pcl_loc = scl.pcl_loc; pcl_desc =
         Pcl_fun(l, None,
                 {ppat_loc = loc; ppat_desc = Ppat_var (mknoloc "*opt*")},
                 {pcl_loc = scl.pcl_loc; pcl_desc =
                  Pcl_let(Default, [spat, smatch], sbody)})}
      in
      class_expr cl_num val_env met_env sfun
  | Pcl_fun (l, None, spat, scl') ->
      if !Clflags.principal then Ctype.begin_def ();
      let (pat, pv, val_env', met_env) =
        Typecore.type_class_arg_pattern cl_num val_env met_env l spat
      in
      if !Clflags.principal then begin
        Ctype.end_def ();
        iter_pattern (fun {pat_type=ty} -> Ctype.generalize_structure ty) pat
      end;
      let pv =
        List.map
          begin fun (id, id_loc, id', ty) ->
            let path = Pident id' in
            (* do not mark the value as being used *)
            let vd = Env.find_value path val_env' in
            (id, id_loc,
             {exp_desc =
              Texp_ident(path, mknoloc (Longident.Lident (Ident.name id)), vd);
              exp_loc = Location.none; exp_extra = [];
              exp_type = Ctype.instance val_env' vd.val_type;
              exp_env = val_env'})
          end
          pv
      in
<<<<<<< HEAD
      let not_function = function
=======
      let rec not_function = function
>>>>>>> 1430e90e
          Cty_fun _ -> false
        | _ -> true
      in
      let partial =
        Parmatch.check_partial pat.pat_loc
          [pat, (* Dummy expression *)
           {exp_desc = Texp_constant (Asttypes.Const_int 1);
            exp_loc = Location.none; exp_extra = [];
            exp_type = Ctype.none;
            exp_env = Env.empty }]
      in
      Ctype.raise_nongen_level ();
      let cl = class_expr cl_num val_env' met_env scl' in
      Ctype.end_def ();
      if Btype.is_optional l && not_function cl.cl_type then
        Location.prerr_warning pat.pat_loc
          Warnings.Unerasable_optional_argument;
      rc {cl_desc = Tcl_fun (l, pat, pv, cl, partial);
          cl_loc = scl.pcl_loc;
          cl_type = Cty_fun
            (l, Ctype.instance_def pat.pat_type, cl.cl_type);
          cl_env = val_env}
  | Pcl_apply (scl', sargs) ->
      let cl = class_expr cl_num val_env met_env scl' in
      let rec nonopt_labels ls ty_fun =
        match ty_fun with
        | Cty_fun (l, _, ty_res) ->
            if Btype.is_optional l then nonopt_labels ls ty_res
            else nonopt_labels (l::ls) ty_res
        | _    -> ls
      in
      let ignore_labels =
        !Clflags.classic ||
        let labels = nonopt_labels [] cl.cl_type in
        List.length labels = List.length sargs &&
        List.for_all (fun (l,_) -> l = "") sargs &&
        List.exists (fun l -> l <> "") labels &&
        begin
          Location.prerr_warning cl.cl_loc Warnings.Labels_omitted;
          true
        end
      in
      let rec type_args args omitted ty_fun sargs more_sargs =
        match ty_fun with
        | Cty_fun (l, ty, ty_fun) when sargs <> [] || more_sargs <> [] ->
            let name = Btype.label_name l
            and optional =
              if Btype.is_optional l then Optional else Required in
            let sargs, more_sargs, arg =
              if ignore_labels && not (Btype.is_optional l) then begin
                match sargs, more_sargs with
                  (l', sarg0)::_, _ ->
                    raise(Error(sarg0.pexp_loc, val_env, Apply_wrong_label l'))
                | _, (l', sarg0)::more_sargs ->
                    if l <> l' && l' <> "" then
                      raise(Error(sarg0.pexp_loc, val_env,
                                  Apply_wrong_label l'))
                    else ([], more_sargs,
                          Some (type_argument val_env sarg0 ty ty))
                | _ ->
                    assert false
              end else try
                let (l', sarg0, sargs, more_sargs) =
                  try
                    let (l', sarg0, sargs1, sargs2) =
                      Btype.extract_label name sargs
                    in (l', sarg0, sargs1 @ sargs2, more_sargs)
                  with Not_found ->
                    let (l', sarg0, sargs1, sargs2) =
                      Btype.extract_label name more_sargs
                    in (l', sarg0, sargs @ sargs1, sargs2)
                in
                sargs, more_sargs,
                if Btype.is_optional l' || not (Btype.is_optional l) then
                  Some (type_argument val_env sarg0 ty ty)
                else
                  let ty0 = extract_option_type val_env ty in
                  let arg = type_argument val_env sarg0 ty0 ty0 in
                  Some (option_some arg)
              with Not_found ->
                sargs, more_sargs,
                if Btype.is_optional l &&
                  (List.mem_assoc "" sargs || List.mem_assoc "" more_sargs)
                then
                  Some (option_none ty Location.none)
                else None
            in
            let omitted = if arg = None then (l,ty) :: omitted else omitted in
            type_args ((l,arg,optional)::args) omitted ty_fun sargs more_sargs
        | _ ->
            match sargs @ more_sargs with
              (l, sarg0)::_ ->
                if omitted <> [] then
                  raise(Error(sarg0.pexp_loc, val_env, Apply_wrong_label l))
                else
                  raise(Error(cl.cl_loc, val_env, Cannot_apply cl.cl_type))
            | [] ->
                (List.rev args,
                 List.fold_left
                   (fun ty_fun (l,ty) -> Cty_fun(l,ty,ty_fun))
                   ty_fun omitted)
      in
      let (args, cty) =
        if ignore_labels then
          type_args [] [] cl.cl_type [] sargs
        else
          type_args [] [] cl.cl_type sargs []
      in
      rc {cl_desc = Tcl_apply (cl, args);
          cl_loc = scl.pcl_loc;
          cl_type = cty;
          cl_env = val_env}
  | Pcl_let (rec_flag, sdefs, scl') ->
      let (defs, val_env) =
        try
          Typecore.type_let val_env rec_flag sdefs None
        with Ctype.Unify [(ty, _)] ->
          raise(Error(scl.pcl_loc, val_env, Make_nongen_seltype ty))
      in
      let (vals, met_env) =
        List.fold_right
          (fun (id, id_loc) (vals, met_env) ->
             let path = Pident id in
             (* do not mark the value as used *)
             let vd = Env.find_value path val_env in
             Ctype.begin_def ();
             let expr =
               {exp_desc =
                Texp_ident(path, mknoloc(Longident.Lident (Ident.name id)),vd);
                exp_loc = Location.none; exp_extra = [];
                exp_type = Ctype.instance val_env vd.val_type;
                exp_env = val_env;
               }
             in
             Ctype.end_def ();
             Ctype.generalize expr.exp_type;
             let desc =
               {val_type = expr.exp_type; val_kind = Val_ivar (Immutable,
                                                               cl_num);
                Types.val_loc = vd.Types.val_loc;
               }
             in
             let id' = Ident.create (Ident.name id) in
             ((id', id_loc, expr)
              :: vals,
              Env.add_value id' desc met_env))
          (let_bound_idents_with_loc defs)
          ([], met_env)
      in
      let cl = class_expr cl_num val_env met_env scl' in
      rc {cl_desc = Tcl_let (rec_flag, defs, vals, cl);
          cl_loc = scl.pcl_loc;
          cl_type = cl.cl_type;
          cl_env = val_env}
  | Pcl_constraint (scl', scty) ->
      Ctype.begin_class_def ();
      let context = Typetexp.narrow () in
      let cl = class_expr cl_num val_env met_env scl' in
      Typetexp.widen context;
      let context = Typetexp.narrow () in
      let clty = class_type val_env scty in
      Typetexp.widen context;
      Ctype.end_def ();

      limited_generalize (Ctype.row_variable (Ctype.self_type cl.cl_type))
          cl.cl_type;
      limited_generalize (Ctype.row_variable (Ctype.self_type clty.cltyp_type))
        clty.cltyp_type;

      begin match
        Includeclass.class_types val_env cl.cl_type clty.cltyp_type
      with
        []    -> ()
      | error -> raise(Error(cl.cl_loc, val_env, Class_match_failure error))
      end;
      let (vals, meths, concrs) = extract_constraints clty.cltyp_type in
      rc {cl_desc = Tcl_constraint (cl, Some clty, vals, meths, concrs);
          cl_loc = scl.pcl_loc;
          cl_type = snd (Ctype.instance_class [] clty.cltyp_type);
          cl_env = val_env}

(*******************************)

(* Approximate the type of the constructor to allow recursive use *)
(* of optional parameters                                         *)

let var_option = Predef.type_option (Btype.newgenvar ())

let rec approx_declaration cl =
  match cl.pcl_desc with
    Pcl_fun (l, _, _, cl) ->
      let arg =
        if Btype.is_optional l then Ctype.instance_def var_option
        else Ctype.newvar () in
      Ctype.newty (Tarrow (l, arg, approx_declaration cl, Cok))
  | Pcl_let (_, _, cl) ->
      approx_declaration cl
  | Pcl_constraint (cl, _) ->
      approx_declaration cl
  | _ -> Ctype.newvar ()

let rec approx_description ct =
  match ct.pcty_desc with
    Pcty_fun (l, _, ct) ->
      let arg =
        if Btype.is_optional l then Ctype.instance_def var_option
        else Ctype.newvar () in
      Ctype.newty (Tarrow (l, arg, approx_description ct, Cok))
  | _ -> Ctype.newvar ()

(*******************************)

let temp_abbrev loc env id arity =
  let params = ref [] in
  for _i = 1 to arity do
    params := Ctype.newvar () :: !params
  done;
  let ty = Ctype.newobj (Ctype.newvar ()) in
  let env =
    Env.add_type id
      {type_params = !params;
       type_arity = arity;
       type_kind = Type_abstract;
       type_private = Public;
       type_manifest = Some ty;
       type_variance = List.map (fun _ -> true, true, true) !params;
       type_newtype_level = None;
       type_loc = loc;
      }
      env
  in
  (!params, ty, env)

let initial_env define_class approx
    (res, env) (cl, id, ty_id, obj_id, cl_id) =
  (* Temporary abbreviations *)
  let arity = List.length (fst cl.pci_params) in
  let (obj_params, obj_ty, env) = temp_abbrev cl.pci_loc env obj_id arity in
  let (cl_params, cl_ty, env) = temp_abbrev cl.pci_loc env cl_id arity in

  (* Temporary type for the class constructor *)
  let constr_type = approx cl.pci_expr in
  if !Clflags.principal then Ctype.generalize_spine constr_type;
  let dummy_cty =
    Cty_signature
      { cty_self = Ctype.newvar ();
        cty_vars = Vars.empty;
        cty_concr = Concr.empty;
        cty_inher = [] }
  in
  let dummy_class =
    {cty_params = [];             (* Dummy value *)
     cty_variance = [];
     cty_type = dummy_cty;        (* Dummy value *)
     cty_path = unbound_class;
     cty_new =
       match cl.pci_virt with
         Virtual  -> None
       | Concrete -> Some constr_type}
  in
  let env =
    Env.add_cltype ty_id
      {clty_params = [];            (* Dummy value *)
       clty_variance = [];
       clty_type = dummy_cty;       (* Dummy value *)
       clty_path = unbound_class} (
    if define_class then
      Env.add_class id dummy_class env
    else
      env)
  in
  ((cl, id, ty_id,
    obj_id, obj_params, obj_ty,
    cl_id, cl_params, cl_ty,
    constr_type, dummy_class)::res,
   env)

let class_infos define_class kind
    (cl, id, ty_id,
     obj_id, obj_params, obj_ty,
     cl_id, cl_params, cl_ty,
     constr_type, dummy_class)
    (res, env) =

  reset_type_variables ();
  Ctype.begin_class_def ();

  (* Introduce class parameters *)
  let params =
    try
      let params, loc = cl.pci_params in
      List.map (fun x -> enter_type_variable true loc x.txt) params
    with Already_bound ->
      raise(Error(snd cl.pci_params, env, Repeated_parameter))
  in

  (* Allow self coercions (only for class declarations) *)
  let coercion_locs = ref [] in

  (* Type the class expression *)
  let (expr, typ) =
    try
      Typecore.self_coercion :=
        (Path.Pident obj_id, coercion_locs) :: !Typecore.self_coercion;
      let res = kind env cl.pci_expr in
      Typecore.self_coercion := List.tl !Typecore.self_coercion;
      res
    with exn ->
      Typecore.self_coercion := []; raise exn
  in

  Ctype.end_def ();

  let sty = Ctype.self_type typ in
  ignore (Ctype.object_fields sty);

  (* Generalize the row variable *)
  let rv = Ctype.row_variable sty in
  List.iter (Ctype.limited_generalize rv) params;
  limited_generalize rv typ;

  (* Check the abbreviation for the object type *)
  let (obj_params', obj_type) = Ctype.instance_class params typ in
  let constr = Ctype.newconstr (Path.Pident obj_id) obj_params in
  begin
    let ty = Ctype.self_type obj_type in
    Ctype.hide_private_methods ty;
    Ctype.close_object ty;
    begin try
      List.iter2 (Ctype.unify env) obj_params obj_params'
    with Ctype.Unify _ ->
      raise(Error(cl.pci_loc, env,
            Bad_parameters (obj_id, constr,
                            Ctype.newconstr (Path.Pident obj_id)
                                            obj_params')))
    end;
    begin try
      Ctype.unify env ty constr
    with Ctype.Unify _ ->
      raise(Error(cl.pci_loc, env,
        Abbrev_type_clash (constr, ty, Ctype.expand_head env constr)))
    end
  end;

  (* Check the other temporary abbreviation (#-type) *)
  begin
    let (cl_params', cl_type) = Ctype.instance_class params typ in
    let ty = Ctype.self_type cl_type in
    Ctype.hide_private_methods ty;
    Ctype.set_object_name obj_id (Ctype.row_variable ty) cl_params ty;
    begin try
      List.iter2 (Ctype.unify env) cl_params cl_params'
    with Ctype.Unify _ ->
      raise(Error(cl.pci_loc, env,
            Bad_parameters (cl_id,
                            Ctype.newconstr (Path.Pident cl_id)
                                            cl_params,
                            Ctype.newconstr (Path.Pident cl_id)
                                            cl_params')))
    end;
    begin try
      Ctype.unify env ty cl_ty
    with Ctype.Unify _ ->
      let constr = Ctype.newconstr (Path.Pident cl_id) params in
      raise(Error(cl.pci_loc, env, Abbrev_type_clash (constr, ty, cl_ty)))
    end
  end;

  (* Type of the class constructor *)
  begin try
    Ctype.unify env
      (constructor_type constr obj_type)
      (Ctype.instance env constr_type)
  with Ctype.Unify trace ->
<<<<<<< HEAD
    raise(Error(cl.pci_loc,
=======
    raise(Error(cl.pci_loc, env,
>>>>>>> 1430e90e
                Constructor_type_mismatch (cl.pci_name.txt, trace)))
  end;

  (* Class and class type temporary definitions *)
  let cty_variance = List.map (fun _ -> true, true) params in
  let cltydef =
    {clty_params = params; clty_type = class_body typ;
     clty_variance = cty_variance;
     clty_path = Path.Pident obj_id}
  and clty =
    {cty_params = params; cty_type = typ;
     cty_variance = cty_variance;
     cty_path = Path.Pident obj_id;
     cty_new =
       match cl.pci_virt with
         Virtual  -> None
       | Concrete -> Some constr_type}
  in
  dummy_class.cty_type <- typ;
  let env =
    Env.add_cltype ty_id cltydef (
    if define_class then Env.add_class id clty env else env)
  in

  if cl.pci_virt = Concrete then begin
    let sign = Ctype.signature_of_class_type typ in
    let mets = virtual_methods sign in
    let vals =
      Vars.fold
        (fun name (mut, vr, ty) l -> if vr = Virtual then name :: l else l)
        sign.cty_vars [] in
    if mets <> []  || vals <> [] then
      raise(Error(cl.pci_loc, env, Virtual_class(true, mets, vals)));
  end;

  (* Misc. *)
  let arity = Ctype.class_type_arity typ in
  let pub_meths =
    let (fields, _) =
      Ctype.flatten_fields (Ctype.object_fields (Ctype.expand_head env obj_ty))
    in
    List.map (function (lab, _, _) -> lab) fields
  in

  (* Final definitions *)
  let (params', typ') = Ctype.instance_class params typ in
  let cltydef =
    {clty_params = params'; clty_type = class_body typ';
     clty_variance = cty_variance;
     clty_path = Path.Pident obj_id}
  and clty =
    {cty_params = params'; cty_type = typ';
     cty_variance = cty_variance;
     cty_path = Path.Pident obj_id;
     cty_new =
       match cl.pci_virt with
         Virtual  -> None
       | Concrete -> Some (Ctype.instance env constr_type)}
  in
  let obj_abbr =
    {type_params = obj_params;
     type_arity = List.length obj_params;
     type_kind = Type_abstract;
     type_private = Public;
     type_manifest = Some obj_ty;
     type_variance = List.map (fun _ -> true, true, true) obj_params;
     type_newtype_level = None;
     type_loc = cl.pci_loc}
  in
  let (cl_params, cl_ty) =
    Ctype.instance_parameterized_type params (Ctype.self_type typ)
  in
  Ctype.hide_private_methods cl_ty;
  Ctype.set_object_name obj_id (Ctype.row_variable cl_ty) cl_params cl_ty;
  let cl_abbr =
    {type_params = cl_params;
     type_arity = List.length cl_params;
     type_kind = Type_abstract;
     type_private = Public;
     type_manifest = Some cl_ty;
     type_variance = List.map (fun _ -> true, true, true) cl_params;
     type_newtype_level = None;
     type_loc = cl.pci_loc}
  in
  ((cl, id, clty, ty_id, cltydef, obj_id, obj_abbr, cl_id, cl_abbr,
    arity, pub_meths, List.rev !coercion_locs, expr) :: res,
   env)

let final_decl env define_class
    (cl, id, clty, ty_id, cltydef, obj_id, obj_abbr, cl_id, cl_abbr,
     arity, pub_meths, coe, expr) =

  begin try Ctype.collapse_conj_params env clty.cty_params
  with Ctype.Unify trace ->
    raise(Error(cl.pci_loc, env, Non_collapsable_conjunction (id, clty, trace)))
  end;

  List.iter Ctype.generalize clty.cty_params;
  generalize_class_type clty.cty_type;
  begin match clty.cty_new with
    None -> ()
  | Some ty -> Ctype.generalize ty
  end;
  List.iter Ctype.generalize obj_abbr.type_params;
  begin match obj_abbr.type_manifest with
    None    -> ()
  | Some ty -> Ctype.generalize ty
  end;
  List.iter Ctype.generalize cl_abbr.type_params;
  begin match cl_abbr.type_manifest with
    None    -> ()
  | Some ty -> Ctype.generalize ty
  end;

  if not (closed_class clty) then
    raise(Error(cl.pci_loc, env, Non_generalizable_class (id, clty)));

  begin match
    Ctype.closed_class clty.cty_params
      (Ctype.signature_of_class_type clty.cty_type)
  with
    None        -> ()
  | Some reason ->
      let printer =
        if define_class
        then function ppf -> Printtyp.class_declaration id ppf clty
        else function ppf -> Printtyp.cltype_declaration id ppf cltydef
      in
      raise(Error(cl.pci_loc, env, Unbound_type_var(printer, reason)))
  end;

  (id, cl.pci_name, clty, ty_id, cltydef, obj_id, obj_abbr, cl_id, cl_abbr,
   arity, pub_meths, coe, expr,
   { ci_variance = cl.pci_variance;
     ci_loc = cl.pci_loc;
     ci_virt = cl.pci_virt;
      ci_params = cl.pci_params;
(* TODO : check that we have the correct use of identifiers *)
      ci_id_name = cl.pci_name;
      ci_id_class = id;
      ci_id_class_type = ty_id;
      ci_id_object = obj_id;
      ci_id_typesharp = cl_id;
     ci_expr = expr;
     ci_decl = clty;
     ci_type_decl = cltydef;
 })
(*   (cl.pci_variance, cl.pci_loc)) *)

let extract_type_decls
    (id, id_loc, clty, ty_id, cltydef, obj_id, obj_abbr, cl_id, cl_abbr,
     arity, pub_meths, coe, expr, required) decls =
  (obj_id, obj_abbr, cl_abbr, clty, cltydef, required) :: decls

let merge_type_decls
    (id, id_loc, _clty, ty_id, _cltydef, obj_id, _obj_abbr, cl_id, _cl_abbr,
     arity, pub_meths, coe, expr, req) (obj_abbr, cl_abbr, clty, cltydef) =
  (id, id_loc, clty, ty_id, cltydef, obj_id, obj_abbr, cl_id, cl_abbr,
   arity, pub_meths, coe, expr, req)

let final_env define_class env
    (id, id_loc, clty, ty_id, cltydef, obj_id, obj_abbr, cl_id, cl_abbr,
     arity, pub_meths, coe, expr, req) =
  (* Add definitions after cleaning them *)
  Env.add_type obj_id (Subst.type_declaration Subst.identity obj_abbr) (
  Env.add_type cl_id (Subst.type_declaration Subst.identity cl_abbr) (
  Env.add_cltype ty_id (Subst.cltype_declaration Subst.identity cltydef) (
  if define_class then
    Env.add_class id (Subst.class_declaration Subst.identity clty) env
  else env)))

(* Check that #c is coercible to c if there is a self-coercion *)
let check_coercions env
    (id, id_loc, clty, ty_id, cltydef, obj_id, obj_abbr, cl_id, cl_abbr,
     arity, pub_meths, coercion_locs, expr, req) =
  begin match coercion_locs with [] -> ()
  | loc :: _ ->
      let cl_ty, obj_ty =
        match cl_abbr.type_manifest, obj_abbr.type_manifest with
          Some cl_ab, Some obj_ab ->
            let cl_params, cl_ty =
              Ctype.instance_parameterized_type cl_abbr.type_params cl_ab
            and obj_params, obj_ty =
              Ctype.instance_parameterized_type obj_abbr.type_params obj_ab
            in
            List.iter2 (Ctype.unify env) cl_params obj_params;
            cl_ty, obj_ty
        | _ -> assert false
      in
      begin try Ctype.subtype env cl_ty obj_ty ()
      with Ctype.Subtype (tr1, tr2) ->
        raise(Typecore.Error(loc, env, Typecore.Not_subtype(tr1, tr2)))
      end;
      if not (Ctype.opened_object cl_ty) then
        raise(Error(loc, env, Cannot_coerce_self obj_ty))
  end;
  (id, id_loc, clty, ty_id, cltydef, obj_id, obj_abbr, cl_id, cl_abbr,
   arity, pub_meths, req)

(*******************************)

let type_classes define_class approx kind env cls =
  let cls =
    List.map
      (function cl ->
         (cl,
          Ident.create cl.pci_name.txt, Ident.create cl.pci_name.txt,
          Ident.create cl.pci_name.txt, Ident.create ("#" ^ cl.pci_name.txt)))
      cls
  in
  Ctype.init_def (Ident.current_time ());
  Ctype.begin_class_def ();
  let (res, env) =
    List.fold_left (initial_env define_class approx) ([], env) cls
  in
  let (res, env) =
    List.fold_right (class_infos define_class kind) res ([], env)
  in
  Ctype.end_def ();
  let res = List.rev_map (final_decl env define_class) res in
  let decls = List.fold_right extract_type_decls res [] in
  let decls = Typedecl.compute_variance_decls env decls in
  let res = List.map2 merge_type_decls res decls in
  let env = List.fold_left (final_env define_class) env res in
  let res = List.map (check_coercions env) res in
  (res, env)

let class_num = ref 0
let class_declaration env sexpr =
  incr class_num;
  let expr = class_expr (string_of_int !class_num) env env sexpr in
  (expr, expr.cl_type)

let class_description env sexpr =
  let expr = class_type env sexpr in
  (expr, expr.cltyp_type)

let class_declarations env cls =
  type_classes true approx_declaration class_declaration env cls

let class_descriptions env cls =
  type_classes true approx_description class_description env cls

let class_type_declarations env cls =
  let (decl, env) =
    type_classes false approx_description class_description env cls
  in
  (List.map
     (function
       (_, id_loc, _, ty_id, cltydef, obj_id, obj_abbr, cl_id, cl_abbr,
        _, _, ci) ->
       (ty_id, id_loc, cltydef, obj_id, obj_abbr, cl_id, cl_abbr, ci))
     decl,
   env)

let rec unify_parents env ty cl =
  match cl.cl_desc with
    Tcl_ident (p, _, _) ->
      begin try
        let decl = Env.find_class p env in
        let _, body = Ctype.find_cltype_for_path env decl.cty_path in
        Ctype.unify env ty (Ctype.instance env body)
      with
        Not_found -> ()
      | exn -> assert false
      end
  | Tcl_structure st -> unify_parents_struct env ty st
  | Tcl_fun (_, _, _, cl, _)
  | Tcl_apply (cl, _)
  | Tcl_let (_, _, _, cl)
  | Tcl_constraint (cl, _, _, _, _) -> unify_parents env ty cl
and unify_parents_struct env ty st =
  List.iter
    (function {cf_desc = Tcf_inher (_, cl, _, _, _)} -> unify_parents env ty cl
      | _ -> ())
    st.cstr_fields

let type_object env loc s =
  incr class_num;
  let (desc, sign) =
    class_structure (string_of_int !class_num) true env env loc s in
  let sty = Ctype.expand_head env sign.cty_self in
  Ctype.hide_private_methods sty;
  let (fields, _) = Ctype.flatten_fields (Ctype.object_fields sty) in
  let meths = List.map (fun (s,_,_) -> s) fields in
  unify_parents_struct env sign.cty_self desc;
  (desc, sign, meths)

let () =
  Typecore.type_object := type_object

(*******************************)

(* Approximate the class declaration as class ['params] id = object end *)
let approx_class sdecl =
  let self' =
    { ptyp_desc = Ptyp_any; ptyp_loc = Location.none } in
  let clty' =
    { pcty_desc = Pcty_signature { pcsig_self = self';
        pcsig_fields = []; pcsig_loc = Location.none };
      pcty_loc = sdecl.pci_expr.pcty_loc } in
  { sdecl with pci_expr = clty' }

let approx_class_declarations env sdecls =
  fst (class_type_declarations env (List.map approx_class sdecls))

(*******************************)

(* Error report *)

open Format

let report_error ppf = function
  | Repeated_parameter ->
      fprintf ppf "A type parameter occurs several times"
  | Unconsistent_constraint trace ->
      fprintf ppf "The class constraints are not consistent.@.";
      Printtyp.report_unification_error ppf trace
        (fun ppf -> fprintf ppf "Type")
        (fun ppf -> fprintf ppf "is not compatible with type")
  | Field_type_mismatch (k, m, trace) ->
      Printtyp.report_unification_error ppf trace
        (function ppf ->
           fprintf ppf "The %s %s@ has type" k m)
        (function ppf ->
           fprintf ppf "but is expected to have type")
  | Structure_expected clty ->
      fprintf ppf
        "@[This class expression is not a class structure; it has type@ %a@]"
        Printtyp.class_type clty
  | Cannot_apply clty ->
      fprintf ppf
        "This class expression is not a class function, it cannot be applied"
  | Apply_wrong_label l ->
      let mark_label = function
        | "" -> "out label"
        |  l -> sprintf " label ~%s" l in
      fprintf ppf "This argument cannot be applied with%s" (mark_label l)
  | Pattern_type_clash ty ->
      (* XXX Trace *)
      (* XXX Revoir message d'erreur *)
      Printtyp.reset_and_mark_loops ty;
      fprintf ppf "@[%s@ %a@]"
        "This pattern cannot match self: it only matches values of type"
        Printtyp.type_expr ty
  | Unbound_class_2 cl ->
      fprintf ppf "@[The class@ %a@ is not yet completely defined@]"
      Printtyp.longident cl
  | Unbound_class_type_2 cl ->
      fprintf ppf "@[The class type@ %a@ is not yet completely defined@]"
      Printtyp.longident cl
  | Abbrev_type_clash (abbrev, actual, expected) ->
      (* XXX Afficher une trace ? *)
      Printtyp.reset_and_mark_loops_list [abbrev; actual; expected];
      fprintf ppf "@[The abbreviation@ %a@ expands to type@ %a@ \
       but is used with type@ %a@]"
       Printtyp.type_expr abbrev
       Printtyp.type_expr actual
       Printtyp.type_expr expected
  | Constructor_type_mismatch (c, trace) ->
      Printtyp.report_unification_error ppf trace
        (function ppf ->
           fprintf ppf "The expression \"new %s\" has type" c)
        (function ppf ->
           fprintf ppf "but is used with type")
  | Virtual_class (cl, mets, vals) ->
      let print_mets ppf mets =
        List.iter (function met -> fprintf ppf "@ %s" met) mets in
      let cl_mark = if cl then "" else " type" in
      let missings =
        match mets, vals with
          [], _ -> "variables"
        | _, [] -> "methods"
        | _ -> "methods and variables"
      in
      fprintf ppf
        "@[This class%s should be virtual.@ \
           @[<2>The following %s are undefined :%a@]@]"
          cl_mark missings print_mets (mets @ vals)
  | Parameter_arity_mismatch(lid, expected, provided) ->
      fprintf ppf
        "@[The class constructor %a@ expects %i type argument(s),@ \
           but is here applied to %i type argument(s)@]"
        Printtyp.longident lid expected provided
  | Parameter_mismatch trace ->
      Printtyp.report_unification_error ppf trace
        (function ppf ->
           fprintf ppf "The type parameter")
        (function ppf ->
           fprintf ppf "does not meet its constraint: it should be")
  | Bad_parameters (id, params, cstrs) ->
      Printtyp.reset_and_mark_loops_list [params; cstrs];
      fprintf ppf
        "@[The abbreviation %a@ is used with parameters@ %a@ \
           wich are incompatible with constraints@ %a@]"
        Printtyp.ident id Printtyp.type_expr params Printtyp.type_expr cstrs
  | Class_match_failure error ->
      Includeclass.report_error ppf error
  | Unbound_val lab ->
      fprintf ppf "Unbound instance variable %s" lab
  | Unbound_type_var (printer, reason) ->
      let print_common ppf kind ty0 real lab ty =
        let ty1 =
          if real then ty0 else Btype.newgenty(Tobject(ty0, ref None)) in
        Printtyp.mark_loops ty1;
        fprintf ppf
          "The %s %s@ has type@;<1 2>%a@ where@ %a@ is unbound"
            kind lab Printtyp.type_expr ty Printtyp.type_expr ty0
      in
      let print_reason ppf = function
      | Ctype.CC_Method (ty0, real, lab, ty) ->
          print_common ppf "method" ty0 real lab ty
      | Ctype.CC_Value (ty0, real, lab, ty) ->
          print_common ppf "instance variable" ty0 real lab ty
      in
      Printtyp.reset ();
      fprintf ppf
        "@[<v>@[Some type variables are unbound in this type:@;<1 2>%t@]@ \
              @[%a@]@]"
       printer print_reason reason
  | Make_nongen_seltype ty ->
      fprintf ppf
        "@[<v>@[Self type should not occur in the non-generic type@;<1 2>\
                %a@]@,\
           It would escape the scope of its class@]"
        Printtyp.type_scheme ty
  | Non_generalizable_class (id, clty) ->
      fprintf ppf
        "@[The type of this class,@ %a,@ \
           contains type variables that cannot be generalized@]"
        (Printtyp.class_declaration id) clty
  | Cannot_coerce_self ty ->
      fprintf ppf
        "@[The type of self cannot be coerced to@ \
           the type of the current class:@ %a.@.\
           Some occurrences are contravariant@]"
        Printtyp.type_scheme ty
  | Non_collapsable_conjunction (id, clty, trace) ->
      fprintf ppf
        "@[The type of this class,@ %a,@ \
           contains non-collapsible conjunctive types in constraints@]"
        (Printtyp.class_declaration id) clty;
      Printtyp.report_unification_error ppf trace
        (fun ppf -> fprintf ppf "Type")
        (fun ppf -> fprintf ppf "is not compatible with type")
  | Final_self_clash trace ->
      Printtyp.report_unification_error ppf trace
        (function ppf ->
           fprintf ppf "This object is expected to have type")
        (function ppf ->
           fprintf ppf "but actually has type")
  | Mutability_mismatch (lab, mut) ->
      let mut1, mut2 =
        if mut = Immutable then "mutable", "immutable"
        else "immutable", "mutable" in
      fprintf ppf
        "@[The instance variable is %s;@ it cannot be redefined as %s@]"
        mut1 mut2
  | No_overriding (_, "") ->
      fprintf ppf "@[This inheritance does not override any method@ %s@]"
        "instance variable"
  | No_overriding (kind, name) ->
<<<<<<< HEAD
      fprintf ppf "@[The %s `%s'@ has no previous definition@]" kind name
=======
      fprintf ppf "@[The %s `%s'@ has no previous definition@]" kind name
	
let report_error env ppf err =
  Printtyp.wrap_printing_env env (fun () -> report_error ppf err)
>>>>>>> 1430e90e
<|MERGE_RESOLUTION|>--- conflicted
+++ resolved
@@ -46,11 +46,8 @@
   | Mutability_mismatch of string * mutable_flag
   | No_overriding of string * string
 
-<<<<<<< HEAD
-=======
 exception Error of Location.t * Env.t * error
 
->>>>>>> 1430e90e
 open Typedtree
 
 let ctyp desc typ env loc =
@@ -60,11 +57,6 @@
 let mkcf desc loc = { cf_desc = desc; cf_loc = loc }
 let mkctf desc loc = { ctf_desc = desc; ctf_loc = loc }
 
-<<<<<<< HEAD
-
-exception Error of Location.t * error
-=======
->>>>>>> 1430e90e
 
 
                        (**********************)
@@ -304,11 +296,7 @@
   let ty = cty.ctyp_type in
   begin
     try Ctype.unify val_env ty ty' with Ctype.Unify trace ->
-<<<<<<< HEAD
-        raise(Error(loc, Field_type_mismatch ("method", lab, trace)));
-=======
         raise(Error(loc, val_env, Field_type_mismatch ("method", lab, trace)));
->>>>>>> 1430e90e
   end;
   cty
 
@@ -350,11 +338,7 @@
   let ty' = cty'.ctyp_type in
   begin
     try Ctype.unify val_env ty ty' with Ctype.Unify trace ->
-<<<<<<< HEAD
-        raise(Error(loc, Unconsistent_constraint trace));
-=======
         raise(Error(loc, val_env, Unconsistent_constraint trace));
->>>>>>> 1430e90e
   end;
   (cty, cty')
 
@@ -464,20 +448,12 @@
     Pcty_constr (lid, styl) ->
       let (path, decl) = Typetexp.find_class_type env scty.pcty_loc lid.txt in
       if Path.same decl.clty_path unbound_class then
-<<<<<<< HEAD
-        raise(Error(scty.pcty_loc, Unbound_class_type_2 lid.txt));
-=======
         raise(Error(scty.pcty_loc, env, Unbound_class_type_2 lid.txt));
->>>>>>> 1430e90e
       let (params, clty) =
         Ctype.instance_class decl.clty_params decl.clty_type
       in
       if List.length params <> List.length styl then
-<<<<<<< HEAD
-        raise(Error(scty.pcty_loc,
-=======
         raise(Error(scty.pcty_loc, env,
->>>>>>> 1430e90e
                     Parameter_arity_mismatch (lid.txt, List.length params,
                                                    List.length styl)));
       let ctys = List.map2
@@ -486,11 +462,7 @@
           let ty' = cty'.ctyp_type in
           begin
            try Ctype.unify env ty' ty with Ctype.Unify trace ->
-<<<<<<< HEAD
-                  raise(Error(sty.ptyp_loc, Parameter_mismatch trace))
-=======
                   raise(Error(sty.ptyp_loc, env, Parameter_mismatch trace))
->>>>>>> 1430e90e
             end;
             cty'
         )       styl params
@@ -596,12 +568,8 @@
             (Warnings.Instance_variable_override[lab.txt])
       end else begin
         if ovf = Override then
-<<<<<<< HEAD
-          raise(Error(loc, No_overriding ("instance variable", lab.txt)))
-=======
           raise(Error(loc, val_env,
                       No_overriding ("instance variable", lab.txt)))
->>>>>>> 1430e90e
       end;
       if !Clflags.principal then Ctype.begin_def ();
       let exp =
@@ -635,11 +603,7 @@
           Location.prerr_warning loc (Warnings.Method_override [lab.txt])
       end else begin
         if ovf = Override then
-<<<<<<< HEAD
-          raise(Error(loc, No_overriding("method", lab.txt)))
-=======
           raise(Error(loc, val_env, No_overriding("method", lab.txt)))
->>>>>>> 1430e90e
       end;
       let (_, ty) =
         Ctype.filter_self_method val_env lab.txt priv meths self_type
@@ -665,12 +629,8 @@
           end
       | _ -> assert false
       with Ctype.Unify trace ->
-<<<<<<< HEAD
-        raise(Error(loc, Field_type_mismatch ("method", lab.txt, trace)))
-=======
         raise(Error(loc, val_env,
                     Field_type_mismatch ("method", lab.txt, trace)))
->>>>>>> 1430e90e
       end;
       let meth_expr = make_method self_loc cl_num expr in
       (* backup variables for Pexp_override *)
@@ -838,11 +798,7 @@
     Pcl_constr (lid, styl) ->
       let (path, decl) = Typetexp.find_class val_env scl.pcl_loc lid.txt in
       if Path.same decl.cty_path unbound_class then
-<<<<<<< HEAD
-        raise(Error(scl.pcl_loc, Unbound_class_2 lid.txt));
-=======
         raise(Error(scl.pcl_loc, val_env, Unbound_class_2 lid.txt));
->>>>>>> 1430e90e
       let tyl = List.map
           (fun sty -> transl_simple_type val_env false sty)
           styl
@@ -852,22 +808,14 @@
       in
       let clty' = abbreviate_class_type path params clty in
       if List.length params <> List.length tyl then
-<<<<<<< HEAD
-        raise(Error(scl.pcl_loc,
-=======
         raise(Error(scl.pcl_loc, val_env,
->>>>>>> 1430e90e
                     Parameter_arity_mismatch (lid.txt, List.length params,
                                                    List.length tyl)));
       List.iter2
         (fun cty' ty ->
           let ty' = cty'.ctyp_type in
            try Ctype.unify val_env ty' ty with Ctype.Unify trace ->
-<<<<<<< HEAD
-             raise(Error(cty'.ctyp_loc, Parameter_mismatch trace)))
-=======
              raise(Error(cty'.ctyp_loc, val_env, Parameter_mismatch trace)))
->>>>>>> 1430e90e
         tyl params;
       let cl =
         rc {cl_desc = Tcl_ident (path, lid, tyl);
@@ -937,11 +885,7 @@
           end
           pv
       in
-<<<<<<< HEAD
       let not_function = function
-=======
-      let rec not_function = function
->>>>>>> 1430e90e
           Cty_fun _ -> false
         | _ -> true
       in
@@ -1316,11 +1260,7 @@
       (constructor_type constr obj_type)
       (Ctype.instance env constr_type)
   with Ctype.Unify trace ->
-<<<<<<< HEAD
-    raise(Error(cl.pci_loc,
-=======
     raise(Error(cl.pci_loc, env,
->>>>>>> 1430e90e
                 Constructor_type_mismatch (cl.pci_name.txt, trace)))
   end;
 
@@ -1633,16 +1573,16 @@
 
 open Format
 
-let report_error ppf = function
+let report_error env ppf = function
   | Repeated_parameter ->
       fprintf ppf "A type parameter occurs several times"
   | Unconsistent_constraint trace ->
       fprintf ppf "The class constraints are not consistent.@.";
-      Printtyp.report_unification_error ppf trace
+      Printtyp.report_unification_error ppf env trace
         (fun ppf -> fprintf ppf "Type")
         (fun ppf -> fprintf ppf "is not compatible with type")
   | Field_type_mismatch (k, m, trace) ->
-      Printtyp.report_unification_error ppf trace
+      Printtyp.report_unification_error ppf env trace
         (function ppf ->
            fprintf ppf "The %s %s@ has type" k m)
         (function ppf ->
@@ -1681,7 +1621,7 @@
        Printtyp.type_expr actual
        Printtyp.type_expr expected
   | Constructor_type_mismatch (c, trace) ->
-      Printtyp.report_unification_error ppf trace
+      Printtyp.report_unification_error ppf env trace
         (function ppf ->
            fprintf ppf "The expression \"new %s\" has type" c)
         (function ppf ->
@@ -1706,7 +1646,7 @@
            but is here applied to %i type argument(s)@]"
         Printtyp.longident lid expected provided
   | Parameter_mismatch trace ->
-      Printtyp.report_unification_error ppf trace
+      Printtyp.report_unification_error ppf env trace
         (function ppf ->
            fprintf ppf "The type parameter")
         (function ppf ->
@@ -1763,11 +1703,11 @@
         "@[The type of this class,@ %a,@ \
            contains non-collapsible conjunctive types in constraints@]"
         (Printtyp.class_declaration id) clty;
-      Printtyp.report_unification_error ppf trace
+      Printtyp.report_unification_error ppf env trace
         (fun ppf -> fprintf ppf "Type")
         (fun ppf -> fprintf ppf "is not compatible with type")
   | Final_self_clash trace ->
-      Printtyp.report_unification_error ppf trace
+      Printtyp.report_unification_error ppf env trace
         (function ppf ->
            fprintf ppf "This object is expected to have type")
         (function ppf ->
@@ -1783,11 +1723,7 @@
       fprintf ppf "@[This inheritance does not override any method@ %s@]"
         "instance variable"
   | No_overriding (kind, name) ->
-<<<<<<< HEAD
-      fprintf ppf "@[The %s `%s'@ has no previous definition@]" kind name
-=======
       fprintf ppf "@[The %s `%s'@ has no previous definition@]" kind name
 	
 let report_error env ppf err =
-  Printtyp.wrap_printing_env env (fun () -> report_error ppf err)
->>>>>>> 1430e90e
+  Printtyp.wrap_printing_env env (fun () -> report_error env ppf err)