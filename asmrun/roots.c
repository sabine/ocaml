/***********************************************************************/
/*                                                                     */
/*                                OCaml                                */
/*                                                                     */
/*            Xavier Leroy, projet Cristal, INRIA Rocquencourt         */
/*                                                                     */
/*  Copyright 1996 Institut National de Recherche en Informatique et   */
/*  en Automatique.  All rights reserved.  This file is distributed    */
/*  under the terms of the GNU Library General Public License, with    */
/*  the special exception on linking described in file ../LICENSE.     */
/*                                                                     */
/***********************************************************************/

/* To walk the memory roots for garbage collection */

#include "finalise.h"
#include "globroots.h"
#include "memory.h"
#include "major_gc.h"
#include "minor_gc.h"
#include "misc.h"
#include "mlvalues.h"
#include "stack.h"
#include "roots.h"
#include <string.h>
#include <stdio.h>

/* Roots registered from C functions */

struct caml__roots_block *caml_local_roots = NULL;

void (*caml_scan_roots_hook) (scanning_action) = NULL;

/* The hashtable of frame descriptors */

frame_descr ** caml_frame_descriptors = NULL;
int caml_frame_descriptors_mask;

/* Linked-list */

typedef struct link {
  void *data;
  struct link *next;
} link;

static link *cons(void *data, link *tl) {
  link *lnk = caml_stat_alloc(sizeof(link));
  lnk->data = data;
  lnk->next = tl;
  return lnk;
}

#define iter_list(list,lnk) \
  for (lnk = list; lnk != NULL; lnk = lnk->next)

/* Linked-list of frametables */

static link *frametables = NULL;

void caml_register_frametable(intnat *table) {
  frametables = cons(table,frametables);

  if (NULL != caml_frame_descriptors) {
    caml_stat_free(caml_frame_descriptors);
    caml_frame_descriptors = NULL;
    /* force caml_init_frame_descriptors to be called */
  }
}

void caml_init_frame_descriptors(void)
{
  intnat num_descr, tblsize, i, j, len;
  intnat * tbl;
  frame_descr * d;
  uintnat nextd;
  uintnat h;
  link *lnk;

  static int inited = 0;

  if (!inited) {
    for (i = 0; caml_frametable[i] != 0; i++)
      caml_register_frametable(caml_frametable[i]);
    inited = 1;
  }

  /* Count the frame descriptors */
  num_descr = 0;
  iter_list(frametables,lnk) {
    num_descr += *((intnat*) lnk->data);
  }

  /* The size of the hashtable is a power of 2 greater or equal to
     2 times the number of descriptors */
  tblsize = 4;
  while (tblsize < 2 * num_descr) tblsize *= 2;

  /* Allocate the hash table */
  caml_frame_descriptors =
    (frame_descr **) caml_stat_alloc(tblsize * sizeof(frame_descr *));
  for (i = 0; i < tblsize; i++) caml_frame_descriptors[i] = NULL;
  caml_frame_descriptors_mask = tblsize - 1;

  /* Fill the hash table */
  iter_list(frametables,lnk) {
    tbl = (intnat*) lnk->data;
    len = *tbl;
    d = (frame_descr *)(tbl + 1);
    for (j = 0; j < len; j++) {
      h = Hash_retaddr(d->retaddr);
      while (caml_frame_descriptors[h] != NULL) {
        h = (h+1) & caml_frame_descriptors_mask;
      }
      caml_frame_descriptors[h] = d;
      nextd =
        ((uintnat)d +
         sizeof(char *) + sizeof(short) + sizeof(short) +
         sizeof(short) * d->num_live + sizeof(frame_descr *) - 1)
        & -sizeof(frame_descr *);
      if (d->frame_size & 1) nextd += 8;
      d = (frame_descr *) nextd;
    }
  }
}

/* Communication with [caml_start_program] and [caml_call_gc]. */

char * caml_top_of_stack;
char * caml_bottom_of_stack = NULL; /* no stack initially */
uintnat caml_last_return_address = 1; /* not in OCaml code initially */
value * caml_gc_regs;
intnat caml_globals_inited = 0;
static intnat caml_globals_scanned = 0;
static link * caml_dyn_globals = NULL;

void caml_register_dyn_global(void *v) {
  caml_dyn_globals = cons((void*) v,caml_dyn_globals);
}

/* Call [caml_oldify_one] on (at least) all the roots that point to the minor
   heap. */
void caml_oldify_local_roots (void)
{
  char * sp;
  uintnat retaddr;
  value * regs;
  frame_descr * d;
  uintnat h;
  int i, j, n, ofs;
#ifdef Stack_grows_upwards
  short * p;  /* PR#4339: stack offsets are negative in this case */
#else
  unsigned short * p;
#endif
  value glob;
  value * root;
  struct caml__roots_block *lr;
  link *lnk;

  /* The global roots */
  for (i = caml_globals_scanned;
       i <= caml_globals_inited && caml_globals[i] != 0;
       i++) {
    glob = caml_globals[i];
    for (j = 0; j < Wosize_val(glob); j++){
      Oldify (&Field (glob, j));
    }
  }
  caml_globals_scanned = caml_globals_inited;

  /* Dynamic global roots */
  iter_list(caml_dyn_globals, lnk) {
    glob = (value) lnk->data;
    for (j = 0; j < Wosize_val(glob); j++){
      Oldify (&Field (glob, j));
    }
  }

  /* The stack and local roots */
  if (caml_frame_descriptors == NULL) caml_init_frame_descriptors();
  sp = caml_bottom_of_stack;
  retaddr = caml_last_return_address;
  regs = caml_gc_regs;
  if (sp != NULL) {
    while (1) {
      /* Find the descriptor corresponding to the return address */
      h = Hash_retaddr(retaddr);
      while(1) {
        d = caml_frame_descriptors[h];
        if (d->retaddr == retaddr) break;
        h = (h+1) & caml_frame_descriptors_mask;
      }
      if (d->frame_size != 0xFFFF) {
        /* Scan the roots in this frame */
        for (p = d->live_ofs, n = d->num_live; n > 0; n--, p++) {
          ofs = *p;
          if (ofs & 1) {
            root = regs + (ofs >> 1);
          } else {
            root = (value *)(sp + ofs);
          }
          Oldify (root);
        }
        /* Move to next frame */
#ifndef Stack_grows_upwards
        sp += (d->frame_size & 0xFFFC);
#else
        sp -= (d->frame_size & 0xFFFC);
#endif
        retaddr = Saved_return_address(sp);
#ifdef Already_scanned
        /* Stop here if the frame has been scanned during earlier GCs  */
        if (Already_scanned(sp, retaddr)) break;
        /* Mark frame as already scanned */
        Mark_scanned(sp, retaddr);
#endif
      } else {
        /* This marks the top of a stack chunk for an ML callback.
           Skip C portion of stack and continue with next ML stack chunk. */
        struct caml_context * next_context = Callback_link(sp);
        sp = next_context->bottom_of_stack;
        retaddr = next_context->last_retaddr;
        regs = next_context->gc_regs;
        /* A null sp means no more ML stack chunks; stop here. */
        if (sp == NULL) break;
      }
    }
  }
  /* Local C roots */
  for (lr = caml_local_roots; lr != NULL; lr = lr->next) {
    for (i = 0; i < lr->ntables; i++){
      for (j = 0; j < lr->nitems; j++){
        root = &(lr->tables[i][j]);
        Oldify (root);
      }
    }
  }
  /* Global C roots */
  caml_scan_global_young_roots(&caml_oldify_one);
  /* Finalised values */
  caml_final_do_young_roots (&caml_oldify_one);
  /* Hook */
  if (caml_scan_roots_hook != NULL) (*caml_scan_roots_hook)(&caml_oldify_one);
}

static mlsize_t incr_roots_i, incr_roots_j, roots_count;
uintnat caml_incremental_roots_count = 0;

/* Call [caml_darken] on all roots, incrementally:
   [caml_darken_all_roots_start] does the non-incremental part and
   sets things up for [caml_darken_all_roots_slice].
*/
void caml_darken_all_roots_start (void)
{
  caml_do_roots (caml_darken, 0);
  incr_roots_i = 0;
  incr_roots_j = 0;
  roots_count = 0;
}

/* Call [caml_darken] on at most [work] global roots. Return the
   number of roots darkened; if this is less than [work], then the
   work is done and there are no more roots to darken.
 */
intnat caml_darken_all_roots_slice (intnat work)
{
  value glob = caml_globals[incr_roots_i];
  mlsize_t j = incr_roots_j;
  mlsize_t sz;
  intnat work_done = 0;
  CAML_TIMER_SETUP (t, "");

  if (glob == 0) goto finished;
  sz = Wosize_val (glob);
  while (work_done < work){
    while (j >= sz){
      ++ incr_roots_i;
      glob = caml_globals[incr_roots_i];
      if (glob == 0) goto finished;
      j = 0;
      sz = Wosize_val (glob);
    }
    caml_darken (Field (glob, j), &Field (glob, j));
    ++ work_done;
    ++ j;
  }
 finished:
  incr_roots_j = j;
  roots_count += work_done;
  if (work_done < work){
    caml_incremental_roots_count = roots_count;
  }
  CAML_TIMER_TIME (t, "major/mark/global_roots_slice");
  return work_done;
}

void caml_do_roots (scanning_action f, int do_globals)
{
  int i, j;
  value glob;
  link *lnk;
<<<<<<< HEAD
  CAML_TIMER_SETUP (tmr, "major_roots");
  if (do_globals){
    /* The global roots */
    for (i = 0; caml_globals[i] != 0; i++) {
      glob = caml_globals[i];
      for (j = 0; j < Wosize_val(glob); j++)
        f (Field (glob, j), &Field (glob, j));
    }
    CAML_TIMER_TIME (tmr, "major_roots/global");
  }
=======
  CAML_INSTR_SETUP (tmr, "major_roots");
  /* The global roots */
  for (i = 0; caml_globals[i] != 0; i++) {
    glob = caml_globals[i];
    for (j = 0; j < Wosize_val(glob); j++)
      f (Field (glob, j), &Field (glob, j));
  }
  CAML_INSTR_TIME (tmr, "major_roots/global");
>>>>>>> 0f0fe2ee
  /* Dynamic global roots */
  iter_list(caml_dyn_globals, lnk) {
    glob = (value) lnk->data;
    for (j = 0; j < Wosize_val(glob); j++){
      f (Field (glob, j), &Field (glob, j));
    }
  }
  CAML_INSTR_TIME (tmr, "major_roots/dynamic_global");
  /* The stack and local roots */
  if (caml_frame_descriptors == NULL) caml_init_frame_descriptors();
  caml_do_local_roots(f, caml_bottom_of_stack, caml_last_return_address,
                      caml_gc_regs, caml_local_roots);
  CAML_INSTR_TIME (tmr, "major_roots/local");
  /* Global C roots */
  caml_scan_global_roots(f);
  CAML_INSTR_TIME (tmr, "major_roots/C");
  /* Finalised values */
  caml_final_do_strong_roots (f);
<<<<<<< HEAD
  CAML_TIMER_TIME (tmr, "major_roots/finalised");
  /* Objects in the minor heap are roots for the major GC. */
  {
    value *hp;
    asize_t sz, i;
    for (hp = caml_young_ptr;
         hp < caml_young_alloc_end;
         hp += Whsize_wosize (sz)){
      sz = Wosize_hp (hp);
      if (Tag_hp (hp) < No_scan_tag){
        for (i = 0; i < sz; i++){
          f(Field(Val_hp(hp), i), &Field(Val_hp(hp), i));
        }
      }
    }
  }
  CAML_TIMER_TIME (tmr, "major_roots/minor_heap");
=======
  CAML_INSTR_TIME (tmr, "major_roots/finalised");
>>>>>>> 0f0fe2ee
  /* Hook */
  if (caml_scan_roots_hook != NULL) (*caml_scan_roots_hook)(f);
  CAML_INSTR_TIME (tmr, "major_roots/hook");
}

void caml_do_local_roots(scanning_action f, char * bottom_of_stack,
                         uintnat last_retaddr, value * gc_regs,
                         struct caml__roots_block * local_roots)
{
  char * sp;
  uintnat retaddr;
  value * regs;
  frame_descr * d;
  uintnat h;
  int i, j, n, ofs;
#ifdef Stack_grows_upwards
  short * p;  /* PR#4339: stack offsets are negative in this case */
#else
  unsigned short * p;
#endif
  value * root;
  struct caml__roots_block *lr;

  sp = bottom_of_stack;
  retaddr = last_retaddr;
  regs = gc_regs;
  if (sp != NULL) {
    while (1) {
      /* Find the descriptor corresponding to the return address */
      h = Hash_retaddr(retaddr);
      while(1) {
        d = caml_frame_descriptors[h];
        if (d->retaddr == retaddr) break;
        h = (h+1) & caml_frame_descriptors_mask;
      }
      if (d->frame_size != 0xFFFF) {
        /* Scan the roots in this frame */
        for (p = d->live_ofs, n = d->num_live; n > 0; n--, p++) {
          ofs = *p;
          if (ofs & 1) {
            root = regs + (ofs >> 1);
          } else {
            root = (value *)(sp + ofs);
          }
          f (*root, root);
        }
        /* Move to next frame */
#ifndef Stack_grows_upwards
        sp += (d->frame_size & 0xFFFC);
#else
        sp -= (d->frame_size & 0xFFFC);
#endif
        retaddr = Saved_return_address(sp);
#ifdef Mask_already_scanned
        retaddr = Mask_already_scanned(retaddr);
#endif
      } else {
        /* This marks the top of a stack chunk for an ML callback.
           Skip C portion of stack and continue with next ML stack chunk. */
        struct caml_context * next_context = Callback_link(sp);
        sp = next_context->bottom_of_stack;
        retaddr = next_context->last_retaddr;
        regs = next_context->gc_regs;
        /* A null sp means no more ML stack chunks; stop here. */
        if (sp == NULL) break;
      }
    }
  }
  /* Local C roots */
  for (lr = local_roots; lr != NULL; lr = lr->next) {
    for (i = 0; i < lr->ntables; i++){
      for (j = 0; j < lr->nitems; j++){
        root = &(lr->tables[i][j]);
        f (*root, root);
      }
    }
  }
}

uintnat (*caml_stack_usage_hook)(void) = NULL;

uintnat caml_stack_usage (void)
{
  uintnat sz;
  sz = (value *) caml_top_of_stack - (value *) caml_bottom_of_stack;
  if (caml_stack_usage_hook != NULL)
    sz += (*caml_stack_usage_hook)();
  return sz;
}<|MERGE_RESOLUTION|>--- conflicted
+++ resolved
@@ -268,7 +268,7 @@
   mlsize_t j = incr_roots_j;
   mlsize_t sz;
   intnat work_done = 0;
-  CAML_TIMER_SETUP (t, "");
+  CAML_INSTR_SETUP (tmr, "");
 
   if (glob == 0) goto finished;
   sz = Wosize_val (glob);
@@ -290,7 +290,7 @@
   if (work_done < work){
     caml_incremental_roots_count = roots_count;
   }
-  CAML_TIMER_TIME (t, "major/mark/global_roots_slice");
+  CAML_INSTR_TIME (tmr, "major/mark/global_roots_slice");
   return work_done;
 }
 
@@ -299,8 +299,7 @@
   int i, j;
   value glob;
   link *lnk;
-<<<<<<< HEAD
-  CAML_TIMER_SETUP (tmr, "major_roots");
+  CAML_INSTR_SETUP (tmr, "major_roots");
   if (do_globals){
     /* The global roots */
     for (i = 0; caml_globals[i] != 0; i++) {
@@ -308,18 +307,8 @@
       for (j = 0; j < Wosize_val(glob); j++)
         f (Field (glob, j), &Field (glob, j));
     }
-    CAML_TIMER_TIME (tmr, "major_roots/global");
-  }
-=======
-  CAML_INSTR_SETUP (tmr, "major_roots");
-  /* The global roots */
-  for (i = 0; caml_globals[i] != 0; i++) {
-    glob = caml_globals[i];
-    for (j = 0; j < Wosize_val(glob); j++)
-      f (Field (glob, j), &Field (glob, j));
-  }
-  CAML_INSTR_TIME (tmr, "major_roots/global");
->>>>>>> 0f0fe2ee
+    CAML_INSTR_TIME (tmr, "major_roots/global");
+  }
   /* Dynamic global roots */
   iter_list(caml_dyn_globals, lnk) {
     glob = (value) lnk->data;
@@ -338,8 +327,7 @@
   CAML_INSTR_TIME (tmr, "major_roots/C");
   /* Finalised values */
   caml_final_do_strong_roots (f);
-<<<<<<< HEAD
-  CAML_TIMER_TIME (tmr, "major_roots/finalised");
+  CAML_INSTR_TIME (tmr, "major_roots/finalised");
   /* Objects in the minor heap are roots for the major GC. */
   {
     value *hp;
@@ -355,10 +343,7 @@
       }
     }
   }
-  CAML_TIMER_TIME (tmr, "major_roots/minor_heap");
-=======
-  CAML_INSTR_TIME (tmr, "major_roots/finalised");
->>>>>>> 0f0fe2ee
+  CAML_INSTR_TIME (tmr, "major_roots/minor_heap");
   /* Hook */
   if (caml_scan_roots_hook != NULL) (*caml_scan_roots_hook)(f);
   CAML_INSTR_TIME (tmr, "major_roots/hook");
