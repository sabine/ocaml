--- conflicted
+++ resolved
@@ -1,14 +1,4 @@
 /**************************************************************************/
-<<<<<<< HEAD
-/*                                                                     */
-/*                                OCaml                                */
-/*                                                                     */
-/*         Manuel Serrano and Xavier Leroy, INRIA Rocquencourt         */
-/*                                                                     */
-/*  Copyright 2000 Institut National de Recherche en Informatique et   */
-/*     en Automatique.                                                    */
-/*                                                                     */
-=======
 /*                                                                        */
 /*                                 OCaml                                  */
 /*                                                                        */
@@ -17,7 +7,6 @@
 /*   Copyright 2000 Institut National de Recherche en Informatique et     */
 /*     en Automatique.                                                    */
 /*                                                                        */
->>>>>>> 0c0884bd
 /*   All rights reserved.  This file is distributed under the terms of    */
 /*   the GNU Lesser General Public License version 2.1, with the          */
 /*   special exception on linking described in the file LICENSE.          */
@@ -35,11 +24,7 @@
 #include "caml/mlvalues.h"
 
 /* [size] is a number of bytes */
-<<<<<<< HEAD
 CAMLexport value caml_alloc_custom(const struct custom_operations * ops,
-=======
-CAMLexport value caml_alloc_custom(struct custom_operations * ops,
->>>>>>> 0c0884bd
                                    uintnat size,
                                    mlsize_t mem,
                                    mlsize_t max)
@@ -48,26 +33,17 @@
   value result;
 
   wosize = 1 + (size + sizeof(value) - 1) / sizeof(value);
-<<<<<<< HEAD
   /* FIXME: what about custom finalizers on the minor heap? */
   if (ops->finalize == NULL && wosize <= Max_young_wosize) {
     result = caml_alloc_small(wosize, Custom_tag);
     Custom_ops_val(result) = ops;
 #if 0
     /* XXX KC: TODO */
-=======
-  if (wosize <= Max_young_wosize) {
-    result = caml_alloc_small(wosize, Custom_tag);
-    Custom_ops_val(result) = ops;
->>>>>>> 0c0884bd
     if (ops->finalize != NULL || mem != 0) {
       /* Remember that the block needs processing after minor GC. */
       add_to_custom_table (&caml_custom_table, result, mem, max);
     }
-<<<<<<< HEAD
 #endif
-=======
->>>>>>> 0c0884bd
   } else {
     result = caml_alloc_shr(wosize, Custom_tag);
     Custom_ops_val(result) = ops;
