/***********************************************************************/
/*                                                                     */
/*                           Objective Caml                            */
/*                                                                     */
/*            Xavier Leroy, projet Cristal, INRIA Rocquencourt         */
/*                                                                     */
/*  Copyright 1996 Institut National de Recherche en Informatique et   */
/*  en Automatique.  All rights reserved.  This file is distributed    */
/*  under the terms of the GNU Library General Public License, with    */
/*  the special exception on linking described in file ../LICENSE.     */
/*                                                                     */
/***********************************************************************/

/* $Id$ */

/* The bytecode interpreter */
#include <stdio.h>
#include "alloc.h"
#include "backtrace.h"
#include "callback.h"
#include "debugger.h"
#include "fail.h"
#include "fix_code.h"
#include "instrtrace.h"
#include "instruct.h"
#include "interp.h"
#include "major_gc.h"
#include "memory.h"
#include "misc.h"
#include "mlvalues.h"
#include "prims.h"
#include "signals.h"
#include "stacks.h"

/* Registers for the abstract machine:
        pc         the code pointer
        sp         the stack pointer (grows downward)
        accu       the accumulator
        env        heap-allocated environment
        caml_trapsp pointer to the current trap frame
        extra_args number of extra arguments provided by the caller

sp is a local copy of the global variable caml_extern_sp. */

/* Instruction decoding */

#ifdef THREADED_CODE
#  define Instruct(name) lbl_##name
#  if defined(ARCH_SIXTYFOUR) && !defined(ARCH_CODE32)
#    define Jumptbl_base ((char *) &&lbl_ACC0)
#  else
#    define Jumptbl_base ((char *) 0)
#    define jumptbl_base ((char *) 0)
#  endif
#  ifdef DEBUG
#    define Next goto next_instr
#  else
#    define Next goto *(void *)(jumptbl_base + *pc++)
#  endif
#else
#  define Instruct(name) case name
#  define Next break
#endif

/* GC interface */

#define Setup_for_gc \
  { sp -= 2; sp[0] = accu; sp[1] = env; caml_extern_sp = sp; }
#define Restore_after_gc \
  { accu = sp[0]; env = sp[1]; sp += 2; }
#define Setup_for_c_call \
  { saved_pc = pc; *--sp = env; caml_extern_sp = sp; }
#define Restore_after_c_call \
  { sp = caml_extern_sp; env = *sp++; saved_pc = NULL; }

/* An event frame must look like accu + a C_CALL frame + a RETURN 1 frame */
#define Setup_for_event \
  { sp -= 6; \
    sp[0] = accu; /* accu */ \
    sp[1] = Val_unit; /* C_CALL frame: dummy environment */ \
    sp[2] = Val_unit; /* RETURN frame: dummy local 0 */ \
    sp[3] = (value) pc; /* RETURN frame: saved return address */ \
    sp[4] = env; /* RETURN frame: saved environment */ \
    sp[5] = Val_long(extra_args); /* RETURN frame: saved extra args */ \
    caml_extern_sp = sp; }
#define Restore_after_event \
  { sp = caml_extern_sp; accu = sp[0]; \
    pc = (code_t) sp[3]; env = sp[4]; extra_args = Long_val(sp[5]); \
    sp += 6; }

/* Debugger interface */

#define Setup_for_debugger \
   { sp -= 4; \
     sp[0] = accu; sp[1] = (value)(pc - 1); \
     sp[2] = env; sp[3] = Val_long(extra_args); \
     caml_extern_sp = sp; }
#define Restore_after_debugger { sp += 4; }

#ifdef THREADED_CODE
#define Restart_curr_instr \
  goto *(jumptable[caml_saved_code[pc - 1 - caml_start_code]])
#else
#define Restart_curr_instr \
  curr_instr = caml_saved_code[pc - 1 - caml_start_code]; \
  goto dispatch_instr
#endif

/* Register optimization.
   Some compilers underestimate the use of the local variables representing
   the abstract machine registers, and don't put them in hardware registers,
   which slows down the interpreter considerably.
   For GCC, I have hand-assigned hardware registers for several architectures.
*/

#if defined(__GNUC__) && !defined(DEBUG) && !defined(__INTEL_COMPILER) && !defined(__llvm__)
#ifdef __mips__
#define PC_REG asm("$16")
#define SP_REG asm("$17")
#define ACCU_REG asm("$18")
#endif
#ifdef __sparc__
#define PC_REG asm("%l0")
#define SP_REG asm("%l1")
#define ACCU_REG asm("%l2")
#endif
#ifdef __alpha__
#ifdef __CRAY__
#define PC_REG asm("r9")
#define SP_REG asm("r10")
#define ACCU_REG asm("r11")
#define JUMPTBL_BASE_REG asm("r12")
#else
#define PC_REG asm("$9")
#define SP_REG asm("$10")
#define ACCU_REG asm("$11")
#define JUMPTBL_BASE_REG asm("$12")
#endif
#endif
#ifdef __i386__
#define PC_REG asm("%esi")
#define SP_REG asm("%edi")
#define ACCU_REG
#endif
#if defined(__ppc__) || defined(__ppc64__)
#define PC_REG asm("26")
#define SP_REG asm("27")
#define ACCU_REG asm("28")
#endif
#ifdef __hppa__
#define PC_REG asm("%r18")
#define SP_REG asm("%r17")
#define ACCU_REG asm("%r16")
#endif
#ifdef __mc68000__
#define PC_REG asm("a5")
#define SP_REG asm("a4")
#define ACCU_REG asm("d7")
#endif
/* PR#4953: these specific registers not available in Thumb mode */
#if defined (__arm__) && !defined(__thumb__)
<<<<<<< HEAD
#define PC_REG asm("r9")
=======
#define PC_REG asm("r6")
>>>>>>> 47c6b518
#define SP_REG asm("r8")
#define ACCU_REG asm("r7")
#endif
#ifdef __ia64__
#define PC_REG asm("36")
#define SP_REG asm("37")
#define ACCU_REG asm("38")
#define JUMPTBL_BASE_REG asm("39")
#endif
#ifdef __x86_64__
#define PC_REG asm("%r15")
#define SP_REG asm("%r14")
#define ACCU_REG asm("%r13")
#endif
#endif

/* Division and modulus madness */

#ifdef NONSTANDARD_DIV_MOD
extern intnat caml_safe_div(intnat p, intnat q);
extern intnat caml_safe_mod(intnat p, intnat q);
#endif


#ifdef DEBUG
static intnat caml_bcodcount;
#endif

/* The interpreter itself */

value caml_interprete(code_t prog, asize_t prog_size)
{
#ifdef PC_REG
  register code_t pc PC_REG;
  register value * sp SP_REG;
  register value accu ACCU_REG;
#else
  register code_t pc;
  register value * sp;
  register value accu;
#endif
#if defined(THREADED_CODE) && defined(ARCH_SIXTYFOUR) && !defined(ARCH_CODE32)
#ifdef JUMPTBL_BASE_REG
  register char * jumptbl_base JUMPTBL_BASE_REG;
#else
  register char * jumptbl_base;
#endif
#endif
  value env;
  intnat extra_args;
  struct longjmp_buffer * initial_external_raise;
  int initial_sp_offset;
  /* volatile ensures that initial_local_roots and saved_pc
     will keep correct value across longjmp */
  struct caml__roots_block * volatile initial_local_roots;
  volatile code_t saved_pc = NULL;
  struct longjmp_buffer raise_buf;
  value * modify_dest, modify_newval;
#ifndef THREADED_CODE
  opcode_t curr_instr;
#endif

#ifdef THREADED_CODE
  static void * jumptable[] = {
#    include "jumptbl.h"
  };
#endif

  if (prog == NULL) {           /* Interpreter is initializing */
#ifdef THREADED_CODE
    caml_instr_table = (char **) jumptable;
    caml_instr_base = Jumptbl_base;
#endif
    return Val_unit;
  }

#if defined(THREADED_CODE) && defined(ARCH_SIXTYFOUR) && !defined(ARCH_CODE32)
  jumptbl_base = Jumptbl_base;
#endif
  initial_local_roots = caml_local_roots;
  initial_sp_offset = (char *) caml_stack_high - (char *) caml_extern_sp;
  initial_external_raise = caml_external_raise;
  caml_callback_depth++;
  saved_pc = NULL;

  if (sigsetjmp(raise_buf.buf, 0)) {
    caml_local_roots = initial_local_roots;
    sp = caml_extern_sp;
    accu = caml_exn_bucket;
    pc = saved_pc; saved_pc = NULL;
    if (pc != NULL) pc += 2;
        /* +2 adjustement for the sole purpose of backtraces */
    goto raise_exception;
  }
  caml_external_raise = &raise_buf;

  sp = caml_extern_sp;
  pc = prog;
  extra_args = 0;
  env = Atom(0);
  accu = Val_int(0);

#ifdef THREADED_CODE
#ifdef DEBUG
 next_instr:
  if (caml_icount-- == 0) caml_stop_here ();
  Assert(sp >= caml_stack_low);
  Assert(sp <= caml_stack_high);
#endif
  goto *(void *)(jumptbl_base + *pc++); /* Jump to the first instruction */
#else
  while(1) {
#ifdef DEBUG
    caml_bcodcount++;
    if (caml_icount-- == 0) caml_stop_here ();
    if (caml_trace_flag>1) printf("\n##%ld\n", caml_bcodcount);
    if (caml_trace_flag) caml_disasm_instr(pc);
    if (caml_trace_flag>1) {
      printf("env=");
      caml_trace_value_file(env,prog,prog_size,stdout);
      putchar('\n');
      caml_trace_accu_sp_file(accu,sp,prog,prog_size,stdout);
      fflush(stdout);
    };
    Assert(sp >= caml_stack_low);
    Assert(sp <= caml_stack_high);
#endif
    curr_instr = *pc++;

  dispatch_instr:
    switch(curr_instr) {
#endif

/* Basic stack operations */

    Instruct(ACC0):
      accu = sp[0]; Next;
    Instruct(ACC1):
      accu = sp[1]; Next;
    Instruct(ACC2):
      accu = sp[2]; Next;
    Instruct(ACC3):
      accu = sp[3]; Next;
    Instruct(ACC4):
      accu = sp[4]; Next;
    Instruct(ACC5):
      accu = sp[5]; Next;
    Instruct(ACC6):
      accu = sp[6]; Next;
    Instruct(ACC7):
      accu = sp[7]; Next;

    Instruct(PUSH): Instruct(PUSHACC0):
      *--sp = accu; Next;
    Instruct(PUSHACC1):
      *--sp = accu; accu = sp[1]; Next;
    Instruct(PUSHACC2):
      *--sp = accu; accu = sp[2]; Next;
    Instruct(PUSHACC3):
      *--sp = accu; accu = sp[3]; Next;
    Instruct(PUSHACC4):
      *--sp = accu; accu = sp[4]; Next;
    Instruct(PUSHACC5):
      *--sp = accu; accu = sp[5]; Next;
    Instruct(PUSHACC6):
      *--sp = accu; accu = sp[6]; Next;
    Instruct(PUSHACC7):
      *--sp = accu; accu = sp[7]; Next;

    Instruct(PUSHACC):
      *--sp = accu;
      /* Fallthrough */
    Instruct(ACC):
      accu = sp[*pc++];
      Next;

    Instruct(POP):
      sp += *pc++;
      Next;
    Instruct(ASSIGN):
      sp[*pc++] = accu;
      accu = Val_unit;
      Next;

/* Access in heap-allocated environment */

    Instruct(ENVACC1):
      accu = Field(env, 1); Next;
    Instruct(ENVACC2):
      accu = Field(env, 2); Next;
    Instruct(ENVACC3):
      accu = Field(env, 3); Next;
    Instruct(ENVACC4):
      accu = Field(env, 4); Next;

    Instruct(PUSHENVACC1):
      *--sp = accu; accu = Field(env, 1); Next;
    Instruct(PUSHENVACC2):
      *--sp = accu; accu = Field(env, 2); Next;
    Instruct(PUSHENVACC3):
      *--sp = accu; accu = Field(env, 3); Next;
    Instruct(PUSHENVACC4):
      *--sp = accu; accu = Field(env, 4); Next;

    Instruct(PUSHENVACC):
      *--sp = accu;
      /* Fallthrough */
    Instruct(ENVACC):
      accu = Field(env, *pc++);
      Next;

/* Function application */

    Instruct(PUSH_RETADDR): {
      sp -= 3;
      sp[0] = (value) (pc + *pc);
      sp[1] = env;
      sp[2] = Val_long(extra_args);
      pc++;
      Next;
    }
    Instruct(APPLY): {
      extra_args = *pc - 1;
      pc = Code_val(accu);
      env = accu;
      goto check_stacks;
    }
    Instruct(APPLY1): {
      value arg1 = sp[0];
      sp -= 3;
      sp[0] = arg1;
      sp[1] = (value)pc;
      sp[2] = env;
      sp[3] = Val_long(extra_args);
      pc = Code_val(accu);
      env = accu;
      extra_args = 0;
      goto check_stacks;
    }
    Instruct(APPLY2): {
      value arg1 = sp[0];
      value arg2 = sp[1];
      sp -= 3;
      sp[0] = arg1;
      sp[1] = arg2;
      sp[2] = (value)pc;
      sp[3] = env;
      sp[4] = Val_long(extra_args);
      pc = Code_val(accu);
      env = accu;
      extra_args = 1;
      goto check_stacks;
    }
    Instruct(APPLY3): {
      value arg1 = sp[0];
      value arg2 = sp[1];
      value arg3 = sp[2];
      sp -= 3;
      sp[0] = arg1;
      sp[1] = arg2;
      sp[2] = arg3;
      sp[3] = (value)pc;
      sp[4] = env;
      sp[5] = Val_long(extra_args);
      pc = Code_val(accu);
      env = accu;
      extra_args = 2;
      goto check_stacks;
    }

    Instruct(APPTERM): {
      int nargs = *pc++;
      int slotsize = *pc;
      value * newsp;
      int i;
      /* Slide the nargs bottom words of the current frame to the top
         of the frame, and discard the remainder of the frame */
      newsp = sp + slotsize - nargs;
      for (i = nargs - 1; i >= 0; i--) newsp[i] = sp[i];
      sp = newsp;
      pc = Code_val(accu);
      env = accu;
      extra_args += nargs - 1;
      goto check_stacks;
    }
    Instruct(APPTERM1): {
      value arg1 = sp[0];
      sp = sp + *pc - 1;
      sp[0] = arg1;
      pc = Code_val(accu);
      env = accu;
      goto check_stacks;
    }
    Instruct(APPTERM2): {
      value arg1 = sp[0];
      value arg2 = sp[1];
      sp = sp + *pc - 2;
      sp[0] = arg1;
      sp[1] = arg2;
      pc = Code_val(accu);
      env = accu;
      extra_args += 1;
      goto check_stacks;
    }
    Instruct(APPTERM3): {
      value arg1 = sp[0];
      value arg2 = sp[1];
      value arg3 = sp[2];
      sp = sp + *pc - 3;
      sp[0] = arg1;
      sp[1] = arg2;
      sp[2] = arg3;
      pc = Code_val(accu);
      env = accu;
      extra_args += 2;
      goto check_stacks;
    }

    Instruct(RETURN): {
      sp += *pc++;
      if (extra_args > 0) {
        extra_args--;
        pc = Code_val(accu);
        env = accu;
      } else {
        pc = (code_t)(sp[0]);
        env = sp[1];
        extra_args = Long_val(sp[2]);
        sp += 3;
      }
      Next;
    }

    Instruct(RESTART): {
      int num_args = Wosize_val(env) - 2;
      int i;
      sp -= num_args;
      for (i = 0; i < num_args; i++) sp[i] = Field(env, i + 2);
      env = Field(env, 1);
      extra_args += num_args;
      Next;
    }

    Instruct(GRAB): {
      int required = *pc++;
      if (extra_args >= required) {
        extra_args -= required;
      } else {
        mlsize_t num_args, i;
        num_args = 1 + extra_args; /* arg1 + extra args */
        Alloc_small(accu, num_args + 2, Closure_tag);
        Field(accu, 1) = env;
        for (i = 0; i < num_args; i++) Field(accu, i + 2) = sp[i];
        Code_val(accu) = pc - 3; /* Point to the preceding RESTART instr. */
        sp += num_args;
        pc = (code_t)(sp[0]);
        env = sp[1];
        extra_args = Long_val(sp[2]);
        sp += 3;
      }
      Next;
    }

    Instruct(CLOSURE): {
      int nvars = *pc++;
      int i;
      if (nvars > 0) *--sp = accu;
      Alloc_small(accu, 1 + nvars, Closure_tag);
      Code_val(accu) = pc + *pc;
      pc++;
      for (i = 0; i < nvars; i++) Field(accu, i + 1) = sp[i];
      sp += nvars;
      Next;
    }

    Instruct(CLOSUREREC): {
      int nfuncs = *pc++;
      int nvars = *pc++;
      int i;
      value * p;
      if (nvars > 0) *--sp = accu;
      Alloc_small(accu, nfuncs * 2 - 1 + nvars, Closure_tag);
      p = &Field(accu, nfuncs * 2 - 1);
      for (i = 0; i < nvars; i++) {
        *p++ = sp[i];
      }
      sp += nvars;
      p = &Field(accu, 0);
      *p = (value) (pc + pc[0]);
      *--sp = accu;
      p++;
      for (i = 1; i < nfuncs; i++) {
        *p = Make_header(i * 2, Infix_tag, Caml_white);  /* color irrelevant. */
        p++;
        *p = (value) (pc + pc[i]);
        *--sp = (value) p;
        p++;
      }
      pc += nfuncs;
      Next;
    }

    Instruct(PUSHOFFSETCLOSURE):
      *--sp = accu; /* fallthrough */
    Instruct(OFFSETCLOSURE):
      accu = env + *pc++ * sizeof(value); Next;

    Instruct(PUSHOFFSETCLOSUREM2):
      *--sp = accu; /* fallthrough */
    Instruct(OFFSETCLOSUREM2):
      accu = env - 2 * sizeof(value); Next;
    Instruct(PUSHOFFSETCLOSURE0):
      *--sp = accu; /* fallthrough */
    Instruct(OFFSETCLOSURE0):
      accu = env; Next;
    Instruct(PUSHOFFSETCLOSURE2):
      *--sp = accu; /* fallthrough */
    Instruct(OFFSETCLOSURE2):
      accu = env + 2 * sizeof(value); Next;


/* Access to global variables */

    Instruct(PUSHGETGLOBAL):
      *--sp = accu;
      /* Fallthrough */
    Instruct(GETGLOBAL):
      accu = Field(caml_global_data, *pc);
      pc++;
      Next;

    Instruct(PUSHGETGLOBALFIELD):
      *--sp = accu;
      /* Fallthrough */
    Instruct(GETGLOBALFIELD): {
      accu = Field(caml_global_data, *pc);
      pc++;
      accu = Field(accu, *pc);
      pc++;
      Next;
    }

    Instruct(SETGLOBAL):
      caml_modify(&Field(caml_global_data, *pc), accu);
      accu = Val_unit;
      pc++;
      Next;

/* Allocation of blocks */

    Instruct(PUSHATOM0):
      *--sp = accu;
      /* Fallthrough */
    Instruct(ATOM0):
      accu = Atom(0); Next;

    Instruct(PUSHATOM):
      *--sp = accu;
      /* Fallthrough */
    Instruct(ATOM):
      accu = Atom(*pc++); Next;

    Instruct(MAKEBLOCK): {
      mlsize_t wosize = *pc++;
      tag_t tag = *pc++;
      mlsize_t i;
      value block;
      if (wosize <= Max_young_wosize) {
        Alloc_small(block, wosize, tag);
        Field(block, 0) = accu;
        for (i = 1; i < wosize; i++) Field(block, i) = *sp++;
      } else {
        block = caml_alloc_shr(wosize, tag);
        caml_initialize(&Field(block, 0), accu);
        for (i = 1; i < wosize; i++) caml_initialize(&Field(block, i), *sp++);
      }
      accu = block;
      Next;
    }
    Instruct(MAKEBLOCK1): {
      tag_t tag = *pc++;
      value block;
      Alloc_small(block, 1, tag);
      Field(block, 0) = accu;
      accu = block;
      Next;
    }
    Instruct(MAKEBLOCK2): {
      tag_t tag = *pc++;
      value block;
      Alloc_small(block, 2, tag);
      Field(block, 0) = accu;
      Field(block, 1) = sp[0];
      sp += 1;
      accu = block;
      Next;
    }
    Instruct(MAKEBLOCK3): {
      tag_t tag = *pc++;
      value block;
      Alloc_small(block, 3, tag);
      Field(block, 0) = accu;
      Field(block, 1) = sp[0];
      Field(block, 2) = sp[1];
      sp += 2;
      accu = block;
      Next;
    }
    Instruct(MAKEFLOATBLOCK): {
      mlsize_t size = *pc++;
      mlsize_t i;
      value block;
      if (size <= Max_young_wosize / Double_wosize) {
        Alloc_small(block, size * Double_wosize, Double_array_tag);
      } else {
        block = caml_alloc_shr(size * Double_wosize, Double_array_tag);
      }
      Store_double_field(block, 0, Double_val(accu));
      for (i = 1; i < size; i++){
        Store_double_field(block, i, Double_val(*sp));
        ++ sp;
      }
      accu = block;
      Next;
    }

/* Access to components of blocks */

    Instruct(GETFIELD0):
      accu = Field(accu, 0); Next;
    Instruct(GETFIELD1):
      accu = Field(accu, 1); Next;
    Instruct(GETFIELD2):
      accu = Field(accu, 2); Next;
    Instruct(GETFIELD3):
      accu = Field(accu, 3); Next;
    Instruct(GETFIELD):
      accu = Field(accu, *pc); pc++; Next;
    Instruct(GETFLOATFIELD): {
      double d = Double_field(accu, *pc);
      Alloc_small(accu, Double_wosize, Double_tag);
      Store_double_val(accu, d);
      pc++;
      Next;
    }

    Instruct(SETFIELD0):
      modify_dest = &Field(accu, 0);
      modify_newval = *sp++;
    modify:
      Modify(modify_dest, modify_newval);
      accu = Val_unit;
      Next;
    Instruct(SETFIELD1):
      modify_dest = &Field(accu, 1);
      modify_newval = *sp++;
      goto modify;
    Instruct(SETFIELD2):
      modify_dest = &Field(accu, 2);
      modify_newval = *sp++;
      goto modify;
    Instruct(SETFIELD3):
      modify_dest = &Field(accu, 3);
      modify_newval = *sp++;
      goto modify;
    Instruct(SETFIELD):
      modify_dest = &Field(accu, *pc);
      pc++;
      modify_newval = *sp++;
      goto modify;
    Instruct(SETFLOATFIELD):
      Store_double_field(accu, *pc, Double_val(*sp));
      accu = Val_unit;
      sp++;
      pc++;
      Next;

/* Array operations */

    Instruct(VECTLENGTH): {
      mlsize_t size = Wosize_val(accu);
      if (Tag_val(accu) == Double_array_tag) size = size / Double_wosize;
      accu = Val_long(size);
      Next;
    }
    Instruct(GETVECTITEM):
      accu = Field(accu, Long_val(sp[0]));
      sp += 1;
      Next;
    Instruct(SETVECTITEM):
      modify_dest = &Field(accu, Long_val(sp[0]));
      modify_newval = sp[1];
      sp += 2;
      goto modify;

/* String operations */

    Instruct(GETSTRINGCHAR):
      accu = Val_int(Byte_u(accu, Long_val(sp[0])));
      sp += 1;
      Next;
    Instruct(SETSTRINGCHAR):
      Byte_u(accu, Long_val(sp[0])) = Int_val(sp[1]);
      sp += 2;
      accu = Val_unit;
      Next;

/* Branches and conditional branches */

    Instruct(BRANCH):
      pc += *pc;
      Next;
    Instruct(BRANCHIF):
      if (accu != Val_false) pc += *pc; else pc++;
      Next;
    Instruct(BRANCHIFNOT):
      if (accu == Val_false) pc += *pc; else pc++;
      Next;
    Instruct(SWITCH): {
      uint32 sizes = *pc++;
      if (Is_block(accu)) {
        intnat index = Tag_val(accu);
        Assert ((uintnat) index < (sizes >> 16));
        pc += pc[(sizes & 0xFFFF) + index];
      } else {
        intnat index = Long_val(accu);
        Assert ((uintnat) index < (sizes & 0xFFFF)) ;
        pc += pc[index];
      }
      Next;
    }
    Instruct(BOOLNOT):
      accu = Val_not(accu);
      Next;

/* Exceptions */

    Instruct(PUSHTRAP):
      sp -= 4;
      Trap_pc(sp) = pc + *pc;
      Trap_link(sp) = caml_trapsp;
      sp[2] = env;
      sp[3] = Val_long(extra_args);
      caml_trapsp = sp;
      pc++;
      Next;

    Instruct(POPTRAP):
      if (caml_something_to_do) {
        /* We must check here so that if a signal is pending and its
           handler triggers an exception, the exception is trapped
           by the current try...with, not the enclosing one. */
        pc--; /* restart the POPTRAP after processing the signal */
        goto process_signal;
      }
      caml_trapsp = Trap_link(sp);
      sp += 4;
      Next;

    Instruct(RAISE):
    raise_exception:
      if (caml_trapsp >= caml_trap_barrier) caml_debugger(TRAP_BARRIER);
      if (caml_backtrace_active) caml_stash_backtrace(accu, pc, sp);
      if ((char *) caml_trapsp
          >= (char *) caml_stack_high - initial_sp_offset) {
        caml_external_raise = initial_external_raise;
        caml_extern_sp = (value *) ((char *) caml_stack_high
                                    - initial_sp_offset);
        caml_callback_depth--;
        return Make_exception_result(accu);
      }
      sp = caml_trapsp;
      pc = Trap_pc(sp);
      caml_trapsp = Trap_link(sp);
      env = sp[2];
      extra_args = Long_val(sp[3]);
      sp += 4;
      Next;

/* Stack checks */

    check_stacks:
      if (sp < caml_stack_threshold) {
        caml_extern_sp = sp;
        caml_realloc_stack(Stack_threshold / sizeof(value));
        sp = caml_extern_sp;
      }
      /* Fall through CHECK_SIGNALS */

/* Signal handling */

    Instruct(CHECK_SIGNALS):    /* accu not preserved */
      if (caml_something_to_do) goto process_signal;
      Next;

    process_signal:
      caml_something_to_do = 0;
      Setup_for_event;
      caml_process_event();
      Restore_after_event;
      Next;

/* Calling C functions */

    Instruct(C_CALL1):
      Setup_for_c_call;
      accu = Primitive(*pc)(accu);
      Restore_after_c_call;
      pc++;
      Next;
    Instruct(C_CALL2):
      Setup_for_c_call;
      accu = Primitive(*pc)(accu, sp[1]);
      Restore_after_c_call;
      sp += 1;
      pc++;
      Next;
    Instruct(C_CALL3):
      Setup_for_c_call;
      accu = Primitive(*pc)(accu, sp[1], sp[2]);
      Restore_after_c_call;
      sp += 2;
      pc++;
      Next;
    Instruct(C_CALL4):
      Setup_for_c_call;
      accu = Primitive(*pc)(accu, sp[1], sp[2], sp[3]);
      Restore_after_c_call;
      sp += 3;
      pc++;
      Next;
    Instruct(C_CALL5):
      Setup_for_c_call;
      accu = Primitive(*pc)(accu, sp[1], sp[2], sp[3], sp[4]);
      Restore_after_c_call;
      sp += 4;
      pc++;
      Next;
    Instruct(C_CALLN): {
      int nargs = *pc++;
      *--sp = accu;
      Setup_for_c_call;
      accu = Primitive(*pc)(sp + 1, nargs);
      Restore_after_c_call;
      sp += nargs;
      pc++;
      Next;
    }

/* Integer constants */

    Instruct(CONST0):
      accu = Val_int(0); Next;
    Instruct(CONST1):
      accu = Val_int(1); Next;
    Instruct(CONST2):
      accu = Val_int(2); Next;
    Instruct(CONST3):
      accu = Val_int(3); Next;

    Instruct(PUSHCONST0):
      *--sp = accu; accu = Val_int(0); Next;
    Instruct(PUSHCONST1):
      *--sp = accu; accu = Val_int(1); Next;
    Instruct(PUSHCONST2):
      *--sp = accu; accu = Val_int(2); Next;
    Instruct(PUSHCONST3):
      *--sp = accu; accu = Val_int(3); Next;

    Instruct(PUSHCONSTINT):
      *--sp = accu;
      /* Fallthrough */
    Instruct(CONSTINT):
      accu = Val_int(*pc);
      pc++;
      Next;

/* Integer arithmetic */

    Instruct(NEGINT):
      accu = (value)(2 - (intnat)accu); Next;
    Instruct(ADDINT):
      accu = (value)((intnat) accu + (intnat) *sp++ - 1); Next;
    Instruct(SUBINT):
      accu = (value)((intnat) accu - (intnat) *sp++ + 1); Next;
    Instruct(MULINT):
      accu = Val_long(Long_val(accu) * Long_val(*sp++)); Next;

    Instruct(DIVINT): {
      intnat divisor = Long_val(*sp++);
      if (divisor == 0) { Setup_for_c_call; caml_raise_zero_divide(); }
#ifdef NONSTANDARD_DIV_MOD
      accu = Val_long(caml_safe_div(Long_val(accu), divisor));
#else
      accu = Val_long(Long_val(accu) / divisor);
#endif
      Next;
    }
    Instruct(MODINT): {
      intnat divisor = Long_val(*sp++);
      if (divisor == 0) { Setup_for_c_call; caml_raise_zero_divide(); }
#ifdef NONSTANDARD_DIV_MOD
      accu = Val_long(caml_safe_mod(Long_val(accu), divisor));
#else
      accu = Val_long(Long_val(accu) % divisor);
#endif
      Next;
    }
    Instruct(ANDINT):
      accu = (value)((intnat) accu & (intnat) *sp++); Next;
    Instruct(ORINT):
      accu = (value)((intnat) accu | (intnat) *sp++); Next;
    Instruct(XORINT):
      accu = (value)(((intnat) accu ^ (intnat) *sp++) | 1); Next;
    Instruct(LSLINT):
      accu = (value)((((intnat) accu - 1) << Long_val(*sp++)) + 1); Next;
    Instruct(LSRINT):
      accu = (value)((((uintnat) accu - 1) >> Long_val(*sp++)) | 1);
      Next;
    Instruct(ASRINT):
      accu = (value)((((intnat) accu - 1) >> Long_val(*sp++)) | 1); Next;

#define Integer_comparison(typ,opname,tst) \
    Instruct(opname): \
      accu = Val_int((typ) accu tst (typ) *sp++); Next;

    Integer_comparison(intnat,EQ, ==)
    Integer_comparison(intnat,NEQ, !=)
    Integer_comparison(intnat,LTINT, <)
    Integer_comparison(intnat,LEINT, <=)
    Integer_comparison(intnat,GTINT, >)
    Integer_comparison(intnat,GEINT, >=)
    Integer_comparison(uintnat,ULTINT, <)
    Integer_comparison(uintnat,UGEINT, >=)

#define Integer_branch_comparison(typ,opname,tst,debug) \
    Instruct(opname): \
      if ( *pc++ tst (typ) Long_val(accu)) { \
        pc += *pc ; \
      } else { \
        pc++ ; \
      } ; Next;

    Integer_branch_comparison(intnat,BEQ, ==, "==")
    Integer_branch_comparison(intnat,BNEQ, !=, "!=")
    Integer_branch_comparison(intnat,BLTINT, <, "<")
    Integer_branch_comparison(intnat,BLEINT, <=, "<=")
    Integer_branch_comparison(intnat,BGTINT, >, ">")
    Integer_branch_comparison(intnat,BGEINT, >=, ">=")
    Integer_branch_comparison(uintnat,BULTINT, <, "<")
    Integer_branch_comparison(uintnat,BUGEINT, >=, ">=")

    Instruct(OFFSETINT):
      accu += *pc << 1;
      pc++;
      Next;
    Instruct(OFFSETREF):
      Field(accu, 0) += *pc << 1;
      accu = Val_unit;
      pc++;
      Next;
    Instruct(ISINT):
      accu = Val_long(accu & 1);
      Next;

/* Object-oriented operations */

#define Lookup(obj, lab) Field (Field (obj, 0), Int_val(lab))

      /* please don't forget to keep below code in sync with the
         functions caml_cache_public_method and
         caml_cache_public_method2 in obj.c */

    Instruct(GETMETHOD):
      accu = Lookup(sp[0], accu);
      Next;

#define CAML_METHOD_CACHE
#ifdef CAML_METHOD_CACHE
    Instruct(GETPUBMET): {
      /* accu == object, pc[0] == tag, pc[1] == cache */
      value meths = Field (accu, 0);
      value ofs;
#ifdef CAML_TEST_CACHE
      static int calls = 0, hits = 0;
      if (calls >= 10000000) {
        fprintf(stderr, "cache hit = %d%%\n", hits / 100000);
        calls = 0; hits = 0;
      }
      calls++;
#endif
      *--sp = accu;
      accu = Val_int(*pc++);
      ofs = *pc & Field(meths,1);
      if (*(value*)(((char*)&Field(meths,3)) + ofs) == accu) {
#ifdef CAML_TEST_CACHE
        hits++;
#endif
        accu = *(value*)(((char*)&Field(meths,2)) + ofs);
      }
      else
      {
        int li = 3, hi = Field(meths,0), mi;
        while (li < hi) {
          mi = ((li+hi) >> 1) | 1;
          if (accu < Field(meths,mi)) hi = mi-2;
          else li = mi;
        }
        *pc = (li-3)*sizeof(value);
        accu = Field (meths, li-1);
      }
      pc++;
      Next;
    }
#else
    Instruct(GETPUBMET):
      *--sp = accu;
      accu = Val_int(*pc);
      pc += 2;
      /* Fallthrough */
#endif
    Instruct(GETDYNMET): {
      /* accu == tag, sp[0] == object, *pc == cache */
      value meths = Field (sp[0], 0);
      int li = 3, hi = Field(meths,0), mi;
      while (li < hi) {
        mi = ((li+hi) >> 1) | 1;
        if (accu < Field(meths,mi)) hi = mi-2;
        else li = mi;
      }
      accu = Field (meths, li-1);
      Next;
    }

/* Debugging and machine control */

    Instruct(STOP):
      caml_external_raise = initial_external_raise;
      caml_extern_sp = sp;
      caml_callback_depth--;
      return accu;

    Instruct(EVENT):
      if (--caml_event_count == 0) {
        Setup_for_debugger;
        caml_debugger(EVENT_COUNT);
        Restore_after_debugger;
      }
      Restart_curr_instr;

    Instruct(BREAK):
      Setup_for_debugger;
      caml_debugger(BREAKPOINT);
      Restore_after_debugger;
      Restart_curr_instr;

#ifndef THREADED_CODE
    default:
#if _MSC_VER >= 1200
      __assume(0);
#else
      caml_fatal_error_arg("Fatal error: bad opcode (%"
                           ARCH_INTNAT_PRINTF_FORMAT "x)\n",
                           (char *)(*(pc-1)));
#endif
    }
  }
#endif
}

void caml_prepare_bytecode(code_t prog, asize_t prog_size) {
  /* other implementations of the interpreter (such as an hypothetical
     JIT translator) might want to do something with a bytecode before
     running it */
  Assert(prog);
  Assert(prog_size>0);
  /* actually, the threading of the bytecode might be done here */
}

void caml_release_bytecode(code_t prog, asize_t prog_size) {
  /* other implementations of the interpreter (such as an hypothetical
     JIT translator) might want to know when a bytecode is removed */
  /* check that we have a program */
  Assert(prog);
  Assert(prog_size>0);
}<|MERGE_RESOLUTION|>--- conflicted
+++ resolved
@@ -159,11 +159,7 @@
 #endif
 /* PR#4953: these specific registers not available in Thumb mode */
 #if defined (__arm__) && !defined(__thumb__)
-<<<<<<< HEAD
-#define PC_REG asm("r9")
-=======
 #define PC_REG asm("r6")
->>>>>>> 47c6b518
 #define SP_REG asm("r8")
 #define ACCU_REG asm("r7")
 #endif
