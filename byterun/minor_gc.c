/***********************************************************************/
/*                                                                     */
/*                                OCaml                                */
/*                                                                     */
/*             Damien Doligez, projet Para, INRIA Rocquencourt         */
/*                                                                     */
/*  Copyright 1996 Institut National de Recherche en Informatique et   */
/*  en Automatique.  All rights reserved.  This file is distributed    */
/*  under the terms of the GNU Library General Public License, with    */
/*  the special exception on linking described in file ../LICENSE.     */
/*                                                                     */
/***********************************************************************/

#include <string.h>
#include "config.h"
#include "fail.h"
#include "finalise.h"
#include "gc.h"
#include "gc_ctrl.h"
#include "major_gc.h"
#include "memory.h"
#include "minor_gc.h"
#include "misc.h"
#include "mlvalues.h"
#include "roots.h"
#include "signals.h"
#include "weak.h"

/* Pointers into the minor heap.
   [caml_young_base]
       The [malloc] block that contains the heap.
   [caml_young_start] ... [caml_young_end]
       The whole range of the minor heap: all young blocks are inside
       this interval.
   [caml_young_alloc_start]...[caml_young_alloc_end]
       The allocation arena: newly-allocated blocks are carved from
       this interval.
   [caml_young_alloc_mid] is the mid-point of this interval.
   [caml_young_ptr], [caml_young_trigger], [caml_young_limit]
       These pointers are all inside the allocation arena.
       - [caml_young_ptr] is where the next allocation will take place.
       - [caml_young_trigger] is how far we can allocate before triggering
         [caml_gc_dispatch]. Currently, it is either [caml_young_alloc_start]
         or the mid-point of the allocation arena.
       - [caml_young_limit] is the pointer that is compared to
         [caml_young_ptr] for allocation. It is either
         [caml_young_alloc_end] if a signal is pending and we are in
         native code, or [caml_young_trigger].
*/

asize_t caml_minor_heap_size;
static void *caml_young_base = NULL;
CAMLexport value *caml_young_start = NULL, *caml_young_end = NULL;
CAMLexport value *caml_young_alloc_start = NULL,
                 *caml_young_alloc_mid = NULL,
                 *caml_young_alloc_end = NULL;
CAMLexport value *caml_young_ptr = NULL, *caml_young_limit = NULL;
CAMLexport value *caml_young_trigger = NULL;

CAMLexport struct caml_ref_table
  caml_ref_table = { NULL, NULL, NULL, NULL, NULL, 0, 0},
  caml_weak_ref_table = { NULL, NULL, NULL, NULL, NULL, 0, 0};

int caml_in_minor_collection = 0;

void caml_alloc_table (struct caml_ref_table *tbl, asize_t sz, asize_t rsv)
{
  value **new_table;

  tbl->size = sz;
  tbl->reserve = rsv;
  new_table = (value **) caml_stat_alloc ((tbl->size + tbl->reserve)
                                          * sizeof (value *));
  if (tbl->base != NULL) caml_stat_free (tbl->base);
  tbl->base = new_table;
  tbl->ptr = tbl->base;
  tbl->threshold = tbl->base + tbl->size;
  tbl->limit = tbl->threshold;
  tbl->end = tbl->base + tbl->size + tbl->reserve;
}

static void reset_table (struct caml_ref_table *tbl)
{
  tbl->size = 0;
  tbl->reserve = 0;
  if (tbl->base != NULL) caml_stat_free (tbl->base);
  tbl->base = tbl->ptr = tbl->threshold = tbl->limit = tbl->end = NULL;
}

static void clear_table (struct caml_ref_table *tbl)
{
    tbl->ptr = tbl->base;
    tbl->limit = tbl->threshold;
}

/* size in bytes */
void caml_set_minor_heap_size (asize_t size)
{
  value *new_heap;
  void *new_heap_base;

  Assert (size >= Bsize_wsize(Minor_heap_min));
  Assert (size <= Bsize_wsize(Minor_heap_max));
  Assert (size % sizeof (value) == 0);
  if (caml_young_ptr != caml_young_alloc_end){
    CAML_INSTR_INT ("force_minor/set_minor_heap_size@", 1);
    caml_empty_minor_heap ();
    caml_requested_minor_gc = 0;
    caml_young_trigger = caml_young_alloc_mid;
    caml_young_limit = caml_young_trigger;
  }
  CAMLassert (caml_young_ptr == caml_young_alloc_end);
  new_heap = (value *) caml_aligned_malloc(size, 0, &new_heap_base);
  if (new_heap == NULL) caml_raise_out_of_memory();
  if (caml_page_table_add(In_young, new_heap, new_heap + size) != 0)
    caml_raise_out_of_memory();

  if (caml_young_start != NULL){
    caml_page_table_remove(In_young, caml_young_start, caml_young_end);
    free (caml_young_base);
  }
  caml_young_base = new_heap_base;
  caml_young_start = new_heap;
  caml_young_end = caml_young_start + Wsize_bsize (size);
  caml_young_alloc_start = caml_young_start;
  caml_young_alloc_mid = caml_young_alloc_start + Wsize_bsize (size) / 2;
  caml_young_alloc_end = caml_young_end;
  caml_young_trigger = caml_young_alloc_start;
  caml_young_limit = caml_young_trigger;
  caml_young_ptr = caml_young_alloc_end;
  caml_minor_heap_size = size;

  reset_table (&caml_ref_table);
  reset_table (&caml_weak_ref_table);
}

static value oldify_todo_list = 0;

/* Note that the tests on the tag depend on the fact that Infix_tag,
   Forward_tag, and No_scan_tag are contiguous. */

void caml_oldify_one (value v, value *p)
{
  value result;
  header_t hd;
  mlsize_t sz, i;
  tag_t tag;

 tail_call:
  if (Is_block (v) && Is_young (v)){
    Assert ((value *) Hp_val (v) >= caml_young_ptr);
    hd = Hd_val (v);
    if (hd == 0){         /* If already forwarded */
      *p = Field (v, 0);  /*  then forward pointer is first field. */
    }else{
      tag = Tag_hd (hd);
      if (tag < Infix_tag){
        value field0;

        sz = Wosize_hd (hd);
        result = caml_alloc_shr (sz, tag);
        *p = result;
        field0 = Field (v, 0);
        Hd_val (v) = 0;            /* Set forward flag */
        Field (v, 0) = result;     /*  and forward pointer. */
        if (sz > 1){
          Field (result, 0) = field0;
          Field (result, 1) = oldify_todo_list;    /* Add this block */
          oldify_todo_list = v;                    /*  to the "to do" list. */
        }else{
          Assert (sz == 1);
          p = &Field (result, 0);
          v = field0;
          goto tail_call;
        }
      }else if (tag >= No_scan_tag){
        sz = Wosize_hd (hd);
        result = caml_alloc_shr (sz, tag);
        for (i = 0; i < sz; i++) Field (result, i) = Field (v, i);
        Hd_val (v) = 0;            /* Set forward flag */
        Field (v, 0) = result;     /*  and forward pointer. */
        *p = result;
      }else if (tag == Infix_tag){
        mlsize_t offset = Infix_offset_hd (hd);
        caml_oldify_one (v - offset, p);   /* Cannot recurse deeper than 1. */
        *p += offset;
      }else{
        value f = Forward_val (v);
        tag_t ft = 0;
        int vv = 1;

        Assert (tag == Forward_tag);
        if (Is_block (f)){
          if (Is_young (f)){
            vv = 1;
            ft = Tag_val (Hd_val (f) == 0 ? Field (f, 0) : f);
          }else{
            vv = Is_in_value_area(f);
            if (vv){
              ft = Tag_val (f);
            }
          }
        }
        if (!vv || ft == Forward_tag || ft == Lazy_tag || ft == Double_tag){
          /* Do not short-circuit the pointer.  Copy as a normal block. */
          Assert (Wosize_hd (hd) == 1);
          result = caml_alloc_shr (1, Forward_tag);
          *p = result;
          Hd_val (v) = 0;             /* Set (GC) forward flag */
          Field (v, 0) = result;      /*  and forward pointer. */
          p = &Field (result, 0);
          v = f;
          goto tail_call;
        }else{
          v = f;                        /* Follow the forwarding */
          goto tail_call;               /*  then oldify. */
        }
      }
    }
  }else{
    *p = v;
  }
}

/* Finish the work that was put off by [caml_oldify_one].
   Note that [caml_oldify_one] itself is called by oldify_mopup, so we
   have to be careful to remove the first entry from the list before
   oldifying its fields. */
void caml_oldify_mopup (void)
{
  value v, new_v, f;
  mlsize_t i;

  while (oldify_todo_list != 0){
    v = oldify_todo_list;                /* Get the head. */
    Assert (Hd_val (v) == 0);            /* It must be forwarded. */
    new_v = Field (v, 0);                /* Follow forward pointer. */
    oldify_todo_list = Field (new_v, 1); /* Remove from list. */

    f = Field (new_v, 0);
    if (Is_block (f) && Is_young (f)){
      caml_oldify_one (f, &Field (new_v, 0));
    }
    for (i = 1; i < Wosize_val (new_v); i++){
      f = Field (v, i);
      if (Is_block (f) && Is_young (f)){
        caml_oldify_one (f, &Field (new_v, i));
      }else{
        Field (new_v, i) = f;
      }
    }
  }
}

/* Make sure the minor heap is empty by performing a minor collection
   if needed.
*/
void caml_empty_minor_heap (void)
{
  value **r;
  uintnat prev_alloc_words;

  if (caml_young_ptr != caml_young_alloc_end){
    CAML_INSTR_SETUP (tmr, "minor");
    if (caml_minor_gc_begin_hook != NULL) (*caml_minor_gc_begin_hook) ();
    prev_alloc_words = caml_allocated_words;
    caml_in_minor_collection = 1;
    caml_gc_message (0x02, "<", 0);
    caml_oldify_local_roots();
    CAML_INSTR_TIME (tmr, "minor/local_roots");
    for (r = caml_ref_table.base; r < caml_ref_table.ptr; r++){
      caml_oldify_one (**r, *r);
    }
    CAML_INSTR_TIME (tmr, "minor/ref_table");
    caml_oldify_mopup ();
    CAML_INSTR_TIME (tmr, "minor/copy");
    for (r = caml_weak_ref_table.base; r < caml_weak_ref_table.ptr; r++){
      if (Is_block (**r) && Is_young (**r)){
        if (Hd_val (**r) == 0){
          **r = Field (**r, 0);
        }else{
          **r = caml_weak_none;
        }
      }
    }
    CAML_INSTR_TIME (tmr, "minor/update_weak");
    CAMLassert (caml_young_ptr >= caml_young_alloc_start);
    caml_stat_minor_words += caml_young_alloc_end - caml_young_ptr;
    caml_gc_clock += (double) (caml_young_alloc_end - caml_young_ptr)
                     / Wsize_bsize (caml_minor_heap_size);
    caml_young_ptr = caml_young_alloc_end;
    clear_table (&caml_ref_table);
    clear_table (&caml_weak_ref_table);
    caml_gc_message (0x02, ">", 0);
    caml_in_minor_collection = 0;
    caml_final_empty_young ();
    if (caml_minor_gc_end_hook != NULL) (*caml_minor_gc_end_hook) ();
    CAML_INSTR_TIME (tmr, "minor/finalized");
    caml_stat_promoted_words += caml_allocated_words - prev_alloc_words;
    CAML_INSTR_INT ("minor/promoted#", caml_allocated_words - prev_alloc_words);
    ++ caml_stat_minor_collections;
  }
#ifdef DEBUG
  {
    value *p;
    for (p = caml_young_alloc_start; p < caml_young_alloc_end; ++p){
      *p = Debug_free_minor;
    }
  }
#endif
}

<<<<<<< HEAD
/* Do a minor collection or a slice of major collection, call finalisation
=======
#ifdef CAML_INSTR
extern uintnat caml_instr_alloc_jump;
#endif

/* Do a minor collection and a slice of major collection, call finalisation
>>>>>>> 5f7a142a
   functions, etc.
   Leave enough room in the minor heap to allocate at least one object.
*/
CAMLexport void caml_gc_dispatch (void)
{
<<<<<<< HEAD
  value *trigger = caml_young_trigger; /* save old value of trigger */
=======
#ifdef CAML_INSTR
  CAML_INSTR_SETUP(tmr, "coll");
  CAML_INSTR_TIME (tmr, "overhead");
  CAML_INSTR_INT ("alloc/jump#", caml_instr_alloc_jump);
  caml_instr_alloc_jump = 0;
#endif

  caml_empty_minor_heap ();
  CAML_INSTR_TIME (tmr, "coll/minor");
>>>>>>> 5f7a142a

  CAML_INSTR_SETUP(tmr, "dispatch");
  CAML_INSTR_TIME (tmr, "overhead");

  if (trigger == caml_young_alloc_start || caml_requested_minor_gc){
    /* The minor heap is full, we must do a minor collection. */
    caml_empty_minor_heap ();
    if (caml_gc_phase == Phase_idle) caml_major_collection_slice (-1);
    caml_requested_minor_gc = 0;
    caml_young_trigger = caml_young_alloc_mid;
    caml_young_limit = caml_young_trigger;
    CAML_INSTR_TIME (tmr, "dispatch/minor");

    caml_final_do_calls ();
    CAML_INSTR_TIME (tmr, "dispatch/finalizers");

    if (caml_young_ptr - caml_young_alloc_start < Max_young_whsize){
      /* The finalizers have filled up the minor heap, we must do
         a second minor collection. */
      caml_empty_minor_heap ();
      if (caml_gc_phase == Phase_idle) caml_major_collection_slice (-1);
      caml_requested_minor_gc = 0;
      caml_young_trigger = caml_young_alloc_mid;
      caml_young_limit = caml_young_trigger;
      CAML_INSTR_TIME (tmr, "dispatch/finalizers_minor");
    }
  }
  if (trigger != caml_young_alloc_start || caml_requested_major_slice){
    /* The minor heap is half-full, do a major GC slice. */
    caml_major_collection_slice (-1);
    caml_requested_major_slice = 0;
    caml_young_trigger = caml_young_alloc_start;
    caml_young_limit = caml_young_trigger;
    CAML_INSTR_TIME (tmr, "dispatch/major");
  }
}

/* For backward compatibility with Lablgtk: do a minor collection to
   ensure that the minor heap is empty.
*/
CAMLexport void caml_minor_collection (void)
{
  caml_requested_minor_gc = 1;
  caml_gc_dispatch ();
}

CAMLexport value caml_check_urgent_gc (value extra_root)
{
  CAMLparam1 (extra_root);
  if (caml_requested_major_slice || caml_requested_minor_gc){
    CAML_INSTR_INT ("force_minor/check_urgent_gc@", 1);
    caml_gc_dispatch();
  }
  CAMLreturn (extra_root);
}

void caml_realloc_ref_table (struct caml_ref_table *tbl)
{                                           Assert (tbl->ptr == tbl->limit);
                                            Assert (tbl->limit <= tbl->end);
                                      Assert (tbl->limit >= tbl->threshold);

  if (tbl->base == NULL){
    caml_alloc_table (tbl, caml_minor_heap_size / sizeof (value) / 8, 256);
  }else if (tbl->limit == tbl->threshold){
    CAML_INSTR_INT ("request_minor/realloc_ref_table@", 1);
    caml_gc_message (0x08, "ref_table threshold crossed\n", 0);
    tbl->limit = tbl->end;
    caml_request_minor_gc ();
  }else{
    asize_t sz;
    asize_t cur_ptr = tbl->ptr - tbl->base;
    CAMLassert (caml_requested_minor_gc);

    tbl->size *= 2;
    sz = (tbl->size + tbl->reserve) * sizeof (value *);
    caml_gc_message (0x08, "Growing ref_table to %"
                           ARCH_INTNAT_PRINTF_FORMAT "dk bytes\n",
                     (intnat) sz/1024);
    tbl->base = (value **) realloc ((char *) tbl->base, sz);
    if (tbl->base == NULL){
      caml_fatal_error ("Fatal error: ref_table overflow\n");
    }
    tbl->end = tbl->base + tbl->size + tbl->reserve;
    tbl->threshold = tbl->base + tbl->size;
    tbl->ptr = tbl->base + cur_ptr;
    tbl->limit = tbl->end;
  }
}<|MERGE_RESOLUTION|>--- conflicted
+++ resolved
@@ -310,36 +310,23 @@
 #endif
 }
 
-<<<<<<< HEAD
-/* Do a minor collection or a slice of major collection, call finalisation
-=======
 #ifdef CAML_INSTR
 extern uintnat caml_instr_alloc_jump;
 #endif
 
-/* Do a minor collection and a slice of major collection, call finalisation
->>>>>>> 5f7a142a
+/* Do a minor collection or a slice of major collection, call finalisation
    functions, etc.
    Leave enough room in the minor heap to allocate at least one object.
 */
 CAMLexport void caml_gc_dispatch (void)
 {
-<<<<<<< HEAD
   value *trigger = caml_young_trigger; /* save old value of trigger */
-=======
 #ifdef CAML_INSTR
-  CAML_INSTR_SETUP(tmr, "coll");
+  CAML_INSTR_SETUP(tmr, "dispatch");
   CAML_INSTR_TIME (tmr, "overhead");
   CAML_INSTR_INT ("alloc/jump#", caml_instr_alloc_jump);
   caml_instr_alloc_jump = 0;
 #endif
-
-  caml_empty_minor_heap ();
-  CAML_INSTR_TIME (tmr, "coll/minor");
->>>>>>> 5f7a142a
-
-  CAML_INSTR_SETUP(tmr, "dispatch");
-  CAML_INSTR_TIME (tmr, "overhead");
 
   if (trigger == caml_young_alloc_start || caml_requested_minor_gc){
     /* The minor heap is full, we must do a minor collection. */
