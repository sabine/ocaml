/***********************************************************************/
/*                                                                     */
/*                                OCaml                                */
/*                                                                     */
/*             Damien Doligez, projet Para, INRIA Rocquencourt         */
/*                                                                     */
/*  Copyright 1996 Institut National de Recherche en Informatique et   */
/*  en Automatique.  All rights reserved.  This file is distributed    */
/*  under the terms of the GNU Library General Public License, with    */
/*  the special exception on linking described in file ../LICENSE.     */
/*                                                                     */
/***********************************************************************/

#include <string.h>
#include "config.h"
#include "fail.h"
#include "finalise.h"
#include "gc.h"
#include "gc_ctrl.h"
#include "major_gc.h"
#include "memory.h"
#include "minor_gc.h"
#include "misc.h"
#include "mlvalues.h"
#include "roots.h"
#include "signals.h"
#include "weak.h"

/* Pointers into the minor heap.
   [caml_young_base]
       The [malloc] block that contains the heap.
   [caml_young_start] ... [caml_young_end]
       The whole range of the minor heap: all young blocks are inside
       this interval.
   [caml_young_alloc_start]...[caml_young_alloc_end]
       The allocation arena: newly-allocated blocks are carved from
       this interval.
   [caml_young_alloc_mid] is the mid-point of this interval.
   [caml_young_ptr], [caml_young_trigger], [caml_young_limit]
       These pointers are all inside the allocation arena.
       - [caml_young_ptr] is where the next allocation will take place.
       - [caml_young_trigger] is how far we can allocate before triggering
         [caml_gc_dispatch]. Currently, it is either [caml_young_alloc_start]
         or the mid-point of the allocation arena.
       - [caml_young_limit] is the pointer that is compared to
         [caml_young_ptr] for allocation. It is either
         [caml_young_alloc_end] if a signal is pending and we are in
         native code, or [caml_young_trigger].
*/

asize_t caml_minor_heap_size;
static void *caml_young_base = NULL;
CAMLexport value *caml_young_start = NULL, *caml_young_end = NULL;
CAMLexport value *caml_young_alloc_start = NULL,
                 *caml_young_alloc_mid = NULL,
                 *caml_young_alloc_end = NULL;
CAMLexport value *caml_young_ptr = NULL, *caml_young_limit = NULL;
CAMLexport value *caml_young_trigger = NULL;

CAMLexport struct caml_ref_table
  caml_ref_table = { NULL, NULL, NULL, NULL, NULL, 0, 0},
  caml_weak_ref_table = { NULL, NULL, NULL, NULL, NULL, 0, 0};

int caml_in_minor_collection = 0;

void caml_alloc_table (struct caml_ref_table *tbl, asize_t sz, asize_t rsv)
{
  value **new_table;

  tbl->size = sz;
  tbl->reserve = rsv;
  new_table = (value **) caml_stat_alloc ((tbl->size + tbl->reserve)
                                          * sizeof (value *));
  if (tbl->base != NULL) caml_stat_free (tbl->base);
  tbl->base = new_table;
  tbl->ptr = tbl->base;
  tbl->threshold = tbl->base + tbl->size;
  tbl->limit = tbl->threshold;
  tbl->end = tbl->base + tbl->size + tbl->reserve;
}

static void reset_table (struct caml_ref_table *tbl)
{
  tbl->size = 0;
  tbl->reserve = 0;
  if (tbl->base != NULL) caml_stat_free (tbl->base);
  tbl->base = tbl->ptr = tbl->threshold = tbl->limit = tbl->end = NULL;
}

static void clear_table (struct caml_ref_table *tbl)
{
    tbl->ptr = tbl->base;
    tbl->limit = tbl->threshold;
}

/* size in bytes */
void caml_set_minor_heap_size (asize_t size)
{
  value *new_heap;
  void *new_heap_base;

  Assert (size >= Bsize_wsize(Minor_heap_min));
  Assert (size <= Bsize_wsize(Minor_heap_max));
  Assert (size % sizeof (value) == 0);
  if (caml_young_ptr != caml_young_alloc_end){
    CAML_INSTR_INT ("force_minor/set_minor_heap_size@", 1);
    caml_empty_minor_heap ();
    caml_requested_minor_gc = 0;
    caml_young_trigger = caml_young_alloc_mid;
    caml_young_limit = caml_young_trigger;
  }
  CAMLassert (caml_young_ptr == caml_young_alloc_end);
  new_heap = (value *) caml_aligned_malloc(size, 0, &new_heap_base);
  if (new_heap == NULL) caml_raise_out_of_memory();
  if (caml_page_table_add(In_young, new_heap, new_heap + size) != 0)
    caml_raise_out_of_memory();

  if (caml_young_start != NULL){
    caml_page_table_remove(In_young, caml_young_start, caml_young_end);
    free (caml_young_base);
  }
  caml_young_base = new_heap_base;
  caml_young_start = new_heap;
  caml_young_end = caml_young_start + Wsize_bsize (size);
  caml_young_alloc_start = caml_young_start;
  caml_young_alloc_mid = caml_young_alloc_start + Wsize_bsize (size) / 2;
  caml_young_alloc_end = caml_young_end;
  caml_young_trigger = caml_young_alloc_start;
  caml_young_limit = caml_young_trigger;
  caml_young_ptr = caml_young_alloc_end;
  caml_minor_heap_size = size;

  reset_table (&caml_ref_table);
  reset_table (&caml_weak_ref_table);
}

static value oldify_todo_list = 0;

/* Note that the tests on the tag depend on the fact that Infix_tag,
   Forward_tag, and No_scan_tag are contiguous. */

void caml_oldify_one (value v, value *p)
{
  value result;
  header_t hd;
  mlsize_t sz, i;
  tag_t tag;

 tail_call:
  if (Is_block (v) && Is_young (v)){
    Assert ((value *) Hp_val (v) >= caml_young_ptr);
    hd = Hd_val (v);
    if (hd == 0){         /* If already forwarded */
      *p = Field (v, 0);  /*  then forward pointer is first field. */
    }else{
      tag = Tag_hd (hd);
      if (tag < Infix_tag){
        value field0;

        sz = Wosize_hd (hd);
        result = caml_alloc_shr (sz, tag);
        *p = result;
        field0 = Field (v, 0);
        Hd_val (v) = 0;            /* Set forward flag */
        Field (v, 0) = result;     /*  and forward pointer. */
        if (sz > 1){
          Field (result, 0) = field0;
          Field (result, 1) = oldify_todo_list;    /* Add this block */
          oldify_todo_list = v;                    /*  to the "to do" list. */
        }else{
          Assert (sz == 1);
          p = &Field (result, 0);
          v = field0;
          goto tail_call;
        }
      }else if (tag >= No_scan_tag){
        sz = Wosize_hd (hd);
        result = caml_alloc_shr (sz, tag);
        for (i = 0; i < sz; i++) Field (result, i) = Field (v, i);
        Hd_val (v) = 0;            /* Set forward flag */
        Field (v, 0) = result;     /*  and forward pointer. */
        *p = result;
      }else if (tag == Infix_tag){
        mlsize_t offset = Infix_offset_hd (hd);
        caml_oldify_one (v - offset, p);   /* Cannot recurse deeper than 1. */
        *p += offset;
      }else{
        value f = Forward_val (v);
        tag_t ft = 0;
        int vv = 1;

        Assert (tag == Forward_tag);
        if (Is_block (f)){
          if (Is_young (f)){
            vv = 1;
            ft = Tag_val (Hd_val (f) == 0 ? Field (f, 0) : f);
          }else{
            vv = Is_in_value_area(f);
            if (vv){
              ft = Tag_val (f);
            }
          }
        }
        if (!vv || ft == Forward_tag || ft == Lazy_tag || ft == Double_tag){
          /* Do not short-circuit the pointer.  Copy as a normal block. */
          Assert (Wosize_hd (hd) == 1);
          result = caml_alloc_shr (1, Forward_tag);
          *p = result;
          Hd_val (v) = 0;             /* Set (GC) forward flag */
          Field (v, 0) = result;      /*  and forward pointer. */
          p = &Field (result, 0);
          v = f;
          goto tail_call;
        }else{
          v = f;                        /* Follow the forwarding */
          goto tail_call;               /*  then oldify. */
        }
      }
    }
  }else{
    *p = v;
  }
}

/* Finish the work that was put off by [caml_oldify_one].
   Note that [caml_oldify_one] itself is called by oldify_mopup, so we
   have to be careful to remove the first entry from the list before
   oldifying its fields. */
void caml_oldify_mopup (void)
{
  value v, new_v, f;
  mlsize_t i;

  while (oldify_todo_list != 0){
    v = oldify_todo_list;                /* Get the head. */
    Assert (Hd_val (v) == 0);            /* It must be forwarded. */
    new_v = Field (v, 0);                /* Follow forward pointer. */
    oldify_todo_list = Field (new_v, 1); /* Remove from list. */

    f = Field (new_v, 0);
    if (Is_block (f) && Is_young (f)){
      caml_oldify_one (f, &Field (new_v, 0));
    }
    for (i = 1; i < Wosize_val (new_v); i++){
      f = Field (v, i);
      if (Is_block (f) && Is_young (f)){
        caml_oldify_one (f, &Field (new_v, i));
      }else{
        Field (new_v, i) = f;
      }
    }
  }
}

/* Make sure the minor heap is empty by performing a minor collection
   if needed.
*/
void caml_empty_minor_heap (void)
{
  value **r;
  uintnat prev_alloc_words;

<<<<<<< HEAD
  if (caml_young_ptr != caml_young_alloc_end){
    CAML_INSTR_SETUP (tmr, "minor");
=======
  if (caml_young_ptr != caml_young_end){
>>>>>>> 9f470b89
    if (caml_minor_gc_begin_hook != NULL) (*caml_minor_gc_begin_hook) ();
    CAML_INSTR_SETUP (tmr, "minor");
    prev_alloc_words = caml_allocated_words;
    caml_in_minor_collection = 1;
    caml_gc_message (0x02, "<", 0);
    caml_oldify_local_roots();
    CAML_INSTR_TIME (tmr, "minor/local_roots");
    for (r = caml_ref_table.base; r < caml_ref_table.ptr; r++){
      caml_oldify_one (**r, *r);
    }
    CAML_INSTR_TIME (tmr, "minor/ref_table");
    caml_oldify_mopup ();
    CAML_INSTR_TIME (tmr, "minor/copy");
    for (r = caml_weak_ref_table.base; r < caml_weak_ref_table.ptr; r++){
      if (Is_block (**r) && Is_young (**r)){
        if (Hd_val (**r) == 0){
          **r = Field (**r, 0);
        }else{
          **r = caml_weak_none;
        }
      }
    }
    CAML_INSTR_TIME (tmr, "minor/update_weak");
    CAMLassert (caml_young_ptr >= caml_young_alloc_start);
    caml_stat_minor_words += caml_young_alloc_end - caml_young_ptr;
    caml_gc_clock += (double) (caml_young_alloc_end - caml_young_ptr)
                     / Wsize_bsize (caml_minor_heap_size);
    caml_young_ptr = caml_young_alloc_end;
    clear_table (&caml_ref_table);
    clear_table (&caml_weak_ref_table);
    caml_gc_message (0x02, ">", 0);
    caml_in_minor_collection = 0;
    caml_final_empty_young ();
    CAML_INSTR_TIME (tmr, "minor/finalized");
    caml_stat_promoted_words += caml_allocated_words - prev_alloc_words;
    CAML_INSTR_INT ("minor/promoted#", caml_allocated_words - prev_alloc_words);
    ++ caml_stat_minor_collections;
    if (caml_minor_gc_end_hook != NULL) (*caml_minor_gc_end_hook) ();
  }
#ifdef DEBUG
  {
    value *p;
    for (p = caml_young_alloc_start; p < caml_young_alloc_end; ++p){
      *p = Debug_free_minor;
    }
  }
#endif
}

#ifdef CAML_INSTR
extern uintnat caml_instr_alloc_jump;
#endif

/* Do a minor collection or a slice of major collection, call finalisation
   functions, etc.
   Leave enough room in the minor heap to allocate at least one object.
*/
CAMLexport void caml_gc_dispatch (void)
{
  value *trigger = caml_young_trigger; /* save old value of trigger */
#ifdef CAML_INSTR
  CAML_INSTR_SETUP(tmr, "dispatch");
  CAML_INSTR_TIME (tmr, "overhead");
  CAML_INSTR_INT ("alloc/jump#", caml_instr_alloc_jump);
  caml_instr_alloc_jump = 0;
#endif

<<<<<<< HEAD
  if (trigger == caml_young_alloc_start || caml_requested_minor_gc){
    /* The minor heap is full, we must do a minor collection. */
=======
  caml_empty_minor_heap ();
  CAML_INSTR_TIME (tmr, "coll/minor");

  caml_major_collection_slice (0);
  CAML_INSTR_TIME (tmr, "coll/major");
  caml_force_major_slice = 0;

  caml_final_do_calls ();
  CAML_INSTR_TIME (tmr, "coll/finalizers");

  if (caml_young_ptr != caml_young_end){
>>>>>>> 9f470b89
    caml_empty_minor_heap ();
    if (caml_gc_phase == Phase_idle) caml_major_collection_slice (-1);
    caml_requested_minor_gc = 0;
    caml_young_trigger = caml_young_alloc_mid;
    caml_young_limit = caml_young_trigger;
    CAML_INSTR_TIME (tmr, "dispatch/minor");

    caml_final_do_calls ();
    CAML_INSTR_TIME (tmr, "dispatch/finalizers");

    if (caml_young_ptr - caml_young_alloc_start < Max_young_whsize){
      /* The finalizers have filled up the minor heap, we must do
         a second minor collection. */
      caml_empty_minor_heap ();
      if (caml_gc_phase == Phase_idle) caml_major_collection_slice (-1);
      caml_requested_minor_gc = 0;
      caml_young_trigger = caml_young_alloc_mid;
      caml_young_limit = caml_young_trigger;
      CAML_INSTR_TIME (tmr, "dispatch/finalizers_minor");
    }
  }
  if (trigger != caml_young_alloc_start || caml_requested_major_slice){
    /* The minor heap is half-full, do a major GC slice. */
    caml_major_collection_slice (-1);
    caml_requested_major_slice = 0;
    caml_young_trigger = caml_young_alloc_start;
    caml_young_limit = caml_young_trigger;
    CAML_INSTR_TIME (tmr, "dispatch/major");
  }
}

/* For backward compatibility with Lablgtk: do a minor collection to
   ensure that the minor heap is empty.
*/
CAMLexport void caml_minor_collection (void)
{
  caml_requested_minor_gc = 1;
  caml_gc_dispatch ();
}

CAMLexport value caml_check_urgent_gc (value extra_root)
{
  CAMLparam1 (extra_root);
  if (caml_requested_major_slice || caml_requested_minor_gc){
    CAML_INSTR_INT ("force_minor/check_urgent_gc@", 1);
    caml_gc_dispatch();
  }
  CAMLreturn (extra_root);
}

void caml_realloc_ref_table (struct caml_ref_table *tbl)
{                                           Assert (tbl->ptr == tbl->limit);
                                            Assert (tbl->limit <= tbl->end);
                                      Assert (tbl->limit >= tbl->threshold);

  if (tbl->base == NULL){
    caml_alloc_table (tbl, caml_minor_heap_size / sizeof (value) / 8, 256);
  }else if (tbl->limit == tbl->threshold){
    CAML_INSTR_INT ("request_minor/realloc_ref_table@", 1);
    caml_gc_message (0x08, "ref_table threshold crossed\n", 0);
    tbl->limit = tbl->end;
    caml_request_minor_gc ();
  }else{
    asize_t sz;
    asize_t cur_ptr = tbl->ptr - tbl->base;
    CAMLassert (caml_requested_minor_gc);

    tbl->size *= 2;
    sz = (tbl->size + tbl->reserve) * sizeof (value *);
    caml_gc_message (0x08, "Growing ref_table to %"
                           ARCH_INTNAT_PRINTF_FORMAT "dk bytes\n",
                     (intnat) sz/1024);
    tbl->base = (value **) realloc ((char *) tbl->base, sz);
    if (tbl->base == NULL){
      caml_fatal_error ("Fatal error: ref_table overflow\n");
    }
    tbl->end = tbl->base + tbl->size + tbl->reserve;
    tbl->threshold = tbl->base + tbl->size;
    tbl->ptr = tbl->base + cur_ptr;
    tbl->limit = tbl->end;
  }
}<|MERGE_RESOLUTION|>--- conflicted
+++ resolved
@@ -260,12 +260,7 @@
   value **r;
   uintnat prev_alloc_words;
 
-<<<<<<< HEAD
   if (caml_young_ptr != caml_young_alloc_end){
-    CAML_INSTR_SETUP (tmr, "minor");
-=======
-  if (caml_young_ptr != caml_young_end){
->>>>>>> 9f470b89
     if (caml_minor_gc_begin_hook != NULL) (*caml_minor_gc_begin_hook) ();
     CAML_INSTR_SETUP (tmr, "minor");
     prev_alloc_words = caml_allocated_words;
@@ -333,27 +328,14 @@
   caml_instr_alloc_jump = 0;
 #endif
 
-<<<<<<< HEAD
   if (trigger == caml_young_alloc_start || caml_requested_minor_gc){
     /* The minor heap is full, we must do a minor collection. */
-=======
-  caml_empty_minor_heap ();
-  CAML_INSTR_TIME (tmr, "coll/minor");
-
-  caml_major_collection_slice (0);
-  CAML_INSTR_TIME (tmr, "coll/major");
-  caml_force_major_slice = 0;
-
-  caml_final_do_calls ();
-  CAML_INSTR_TIME (tmr, "coll/finalizers");
-
-  if (caml_young_ptr != caml_young_end){
->>>>>>> 9f470b89
-    caml_empty_minor_heap ();
-    if (caml_gc_phase == Phase_idle) caml_major_collection_slice (-1);
+    /* reset the pointers first because the end hooks might allocate */
     caml_requested_minor_gc = 0;
     caml_young_trigger = caml_young_alloc_mid;
     caml_young_limit = caml_young_trigger;
+    caml_empty_minor_heap ();
+    if (caml_gc_phase == Phase_idle) caml_major_collection_slice (-1);
     CAML_INSTR_TIME (tmr, "dispatch/minor");
 
     caml_final_do_calls ();
@@ -362,20 +344,20 @@
     if (caml_young_ptr - caml_young_alloc_start < Max_young_whsize){
       /* The finalizers have filled up the minor heap, we must do
          a second minor collection. */
-      caml_empty_minor_heap ();
-      if (caml_gc_phase == Phase_idle) caml_major_collection_slice (-1);
       caml_requested_minor_gc = 0;
       caml_young_trigger = caml_young_alloc_mid;
       caml_young_limit = caml_young_trigger;
+      caml_empty_minor_heap ();
+      if (caml_gc_phase == Phase_idle) caml_major_collection_slice (-1);
       CAML_INSTR_TIME (tmr, "dispatch/finalizers_minor");
     }
   }
   if (trigger != caml_young_alloc_start || caml_requested_major_slice){
     /* The minor heap is half-full, do a major GC slice. */
-    caml_major_collection_slice (-1);
     caml_requested_major_slice = 0;
     caml_young_trigger = caml_young_alloc_start;
     caml_young_limit = caml_young_trigger;
+    caml_major_collection_slice (-1);
     CAML_INSTR_TIME (tmr, "dispatch/major");
   }
 }
