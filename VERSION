<<<<<<< HEAD
4.02.1+low-latency-8
=======
4.02.1+instrumented-3
>>>>>>> 9d560339

# The version string is the first line of this file.
# It must be in the format described in stdlib/sys.mli<|MERGE_RESOLUTION|>--- conflicted
+++ resolved
@@ -1,8 +1,4 @@
-<<<<<<< HEAD
-4.02.1+low-latency-8
-=======
-4.02.1+instrumented-3
->>>>>>> 9d560339
+4.02.1+low-latency-9
 
 # The version string is the first line of this file.
 # It must be in the format described in stdlib/sys.mli