--- conflicted
+++ resolved
@@ -103,17 +103,10 @@
 value toplevel_phrase token_stream =
   match Gram.parse_tokens_after_filter Syntax.top_phrase token_stream with
     [ Some str_item ->
-<<<<<<< HEAD
-	let str_item =
-	  AstFilters.fold_topphrase_filters (fun t filter -> filter t) str_item
-	in
-	Ast2pt.phrase str_item
-=======
         let str_item =
           AstFilters.fold_topphrase_filters (fun t filter -> filter t) str_item
         in
         Ast2pt.phrase str_item
->>>>>>> 47c6b518
 
     | None -> raise End_of_file ];
 
