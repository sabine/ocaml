/**************************************************************************/
/*                                                                        */
/*                                 OCaml                                  */
/*                                                                        */
/*          Xavier Leroy and Damien Doligez, INRIA Rocquencourt           */
/*                                                                        */
/*   Copyright 1995 Institut National de Recherche en Informatique et     */
/*     en Automatique.                                                    */
/*                                                                        */
/*   All rights reserved.  This file is distributed under the terms of    */
/*   the GNU Lesser General Public License version 2.1, with the          */
/*   special exception on linking described in the file LICENSE.          */
/*                                                                        */
/**************************************************************************/

#define CAML_INTERNALS

#include <pthread.h>
#include <signal.h>
#include <stdio.h>

#include "caml/alloc.h"
#include "caml/domain_state.h"
#include "caml/platform.h"
#include "caml/custom.h"
#include "caml/memory.h"
#include "caml/fail.h"
#include "caml/alloc.h"
#include "caml/startup.h"
#include "caml/fiber.h"
#include "caml/callback.h"
#include "caml/weak.h"
#include "caml/finalise.h"
#include "caml/domain.h"
#include "caml/printexc.h"
#include "caml/backtrace.h"
#include "caml/signals.h"

#include "st_posix.h"

/* ML value for a thread descriptor */

struct caml_thread_descr {
  value ident;                  /* Unique integer ID */
  value start_closure;          /* The closure to start this thread */
  value terminated;             /* Triggered event for thread termination */
};

#define Ident(v) (((struct caml_thread_descr *)(v))->ident)
#define Clos(v) (((struct caml_thread_descr *)(v))->start_closure)
#define Terminated(v) (((struct caml_thread_descr *)(v))->terminated)

/* structure holding runtime state */
struct caml_thread_struct {

  value descr;

  struct caml_thread_struct * next;
  struct caml_thread_struct * prev;

  int domain_id;

  struct stack_info* current_stack;
  struct c_stack_link* c_stack;
  struct caml__roots_block *local_roots;
  struct longjmp_buffer *exit_buf;
  int backtrace_pos;
  code_t * backtrace_buffer;
  caml_root backtrace_last_exn;
  value * gc_regs;
  value * gc_regs_buckets;
  value ** gc_regs_slot;
  void * exn_handler;

  #ifndef NATIVE_CODE
  intnat trap_sp_off;
  intnat trap_barrier_off;
  struct caml_exception_context* external_raise;
  #endif

};

typedef struct caml_thread_struct* caml_thread_t;

/* overall table for threads accross domains */
struct caml_thread_table {
  caml_thread_t all_threads;
  caml_thread_t current_thread;
  st_tlskey thread_key;
  st_masterlock thread_lock;
};

/* thread_table instance, up to Max_domains */
static struct caml_thread_table thread_table[Max_domains];

#define Thread_main_lock thread_table[Caml_state->id].thread_lock
#define Thread_key thread_table[Caml_state->id].thread_key
#define All_threads thread_table[Caml_state->id].all_threads
#define Current_thread thread_table[Caml_state->id].current_thread

/* Identifier for next thread creation */
static atomic_uintnat thread_next_id;

/* Forward declarations */

static value caml_threadstatus_new (value unit);
static void caml_threadstatus_terminate (value wrapper);
static void caml_threadstatus_wait (value wrapper);

/* Imports from the native-code runtime system */
#ifdef NATIVE_CODE
extern struct longjmp_buffer caml_termination_jmpbuf;
extern void (*caml_termination_hook)(void);
#endif

/* Hook for scanning the stacks of the other threads */

static void (*prev_scan_roots_hook) (scanning_action, void *, struct domain *);

static void caml_thread_scan_roots(scanning_action action, void *fdata, struct domain *self)
{
  caml_thread_t th;

  th = Current_thread;

  // a GC could be triggered before current_dec is initialized
  if (th != NULL) {
    do {
      (*action)(fdata, th->descr, &th->descr);

      if (th != Current_thread) {
        if (th->current_stack != NULL)
	        caml_do_local_roots(action, fdata, th->local_roots, th->current_stack, th->gc_regs);
      }
      th = th->next;
    } while (th != Current_thread);

  };

  if (prev_scan_roots_hook != NULL) (*prev_scan_roots_hook)(action, fdata, self);

  return;
}

void caml_thread_save_runtime_state(void)
{
  Current_thread->current_stack = Caml_state->current_stack;
  Current_thread->c_stack = Caml_state->c_stack;
  Current_thread->gc_regs = Caml_state->gc_regs;
  Current_thread->gc_regs_buckets = Caml_state->gc_regs_buckets;
  Current_thread->gc_regs_slot = Caml_state->gc_regs_slot;
  Current_thread->exn_handler = Caml_state->exn_handler;
  Current_thread->local_roots = Caml_state->local_roots;
  Current_thread->backtrace_pos = Caml_state->backtrace_pos;
  Current_thread->backtrace_buffer = Caml_state->backtrace_buffer;
  Current_thread->backtrace_last_exn = Caml_state->backtrace_last_exn;
  #ifndef NATIVE_CODE
  Current_thread->trap_sp_off = Caml_state->trap_sp_off;
  Current_thread->trap_barrier_off = Caml_state->trap_barrier_off;
  Current_thread->external_raise = Caml_state->external_raise;
  #endif
}

void caml_thread_restore_runtime_state(void)
{
  Caml_state->current_stack = Current_thread->current_stack;
  Caml_state->c_stack = Current_thread->c_stack;
  Caml_state->gc_regs = Current_thread->gc_regs;
  Caml_state->gc_regs_buckets = Current_thread->gc_regs_buckets;
  Caml_state->gc_regs_slot = Current_thread->gc_regs_slot;
  Caml_state->exn_handler = Current_thread->exn_handler;
  Caml_state->local_roots = Current_thread->local_roots;
  Caml_state->backtrace_pos = Current_thread->backtrace_pos;
  Caml_state->backtrace_buffer = Current_thread->backtrace_buffer;
  Caml_state->backtrace_last_exn = Current_thread->backtrace_last_exn;
  #ifndef NATIVE_CODE
  Caml_state->trap_sp_off = Current_thread->trap_sp_off;
  Caml_state->trap_barrier_off = Current_thread->trap_barrier_off;
  Caml_state->external_raise = Current_thread->external_raise;
  #endif
}

/* Hooks for caml_enter_blocking_section and caml_leave_blocking_section */

static void caml_thread_enter_blocking_section(void)
{
  Current_thread = st_tls_get(Thread_key);
  caml_thread_save_runtime_state();
  st_tls_set(Thread_key, Current_thread);
  st_masterlock_release(&Thread_main_lock);
}

static void caml_thread_leave_blocking_section(void)
{
  st_masterlock_acquire(&Thread_main_lock);
  Current_thread = st_tls_get(Thread_key);
  caml_thread_restore_runtime_state();
}

/* Create and setup a new thread info block.
   This block has no associated thread descriptor and
   is not inserted in the list of threads. */

static caml_thread_t caml_thread_new_info(void)
{
  caml_thread_t th;
  struct domain *d;

  d = caml_domain_self();
  th = NULL;
  th = (caml_thread_t) caml_stat_alloc_noexc(sizeof(struct caml_thread_struct));
  if (th == NULL) return NULL;

  th->descr = Val_unit;
  th->current_stack = caml_alloc_main_stack(Stack_size / sizeof(value));;
  th->c_stack = NULL;
  th->exn_handler = NULL;
  th->local_roots = NULL;
  th->exit_buf = NULL;
  th->backtrace_pos = 0;
  th->backtrace_buffer = NULL;
  th->backtrace_last_exn = caml_create_root(Val_unit);
  th->domain_id = d->state->id;

  #ifndef NATIVE_CODE
  th->trap_sp_off = 1;
  th->trap_barrier_off = 2;
  th->external_raise = NULL;
  #endif

  return th;
}

/* Allocate a thread descriptor block. */

static value caml_thread_new_descriptor(value clos)
{
  value mu = Val_unit;
  value descr;
  Begin_roots2 (clos, mu)
    mu = caml_threadstatus_new(Val_unit);
    descr = caml_alloc_small(3, 0);
    Ident(descr) = Val_long(atomic_load_acq(&thread_next_id));
    Clos(descr) = clos;
    Terminated(descr) = mu;
    atomic_fetch_add(&thread_next_id, +1);
  End_roots();
  return descr;
}

/* Remove a thread info block from the list of threads.
   Free it and its stack resources. */

static void caml_thread_remove_info(caml_thread_t th)
{
  if (th->next == th)
    All_threads = NULL;
  else if (All_threads == th)
    All_threads = th->next;

  th->next->prev = th->prev;
  th->prev->next = th->next;
  caml_free_stack(th->current_stack);
  caml_delete_root(th->backtrace_last_exn);
  caml_stat_free(th);
  return;
}

/* Reinitialize the thread machinery after a fork() (PR#4577) */
/* TODO(engil): more work on the multicore fork machinery. */

static void caml_thread_reinitialize(void)
{
  caml_thread_t th, next;

  th = Current_thread->next;
  while (th != Current_thread) {
    next = th->next;
    caml_free_stack(th->current_stack);
    caml_delete_root(th->backtrace_last_exn);
    caml_stat_free(th);
    th = next;
  }
  Current_thread->next = Current_thread;
  Current_thread->prev = Current_thread;
  All_threads = Current_thread;

  // within the child, the domain_lock needs to be reset
  // and acquired.
  caml_reset_domain_lock();
  caml_acquire_domain_lock();
  // master_lock needs to be initialized again.
  // this process will also be the effective owner of the lock.
  // so there is no need to run st_masterlock_acquire (busy = 1)
  st_masterlock_init(&Thread_main_lock);
}

CAMLprim value caml_thread_initialize(value unit);
static void caml_thread_initialize_domain();

/* To initialize the thread machinery on a newly created domain. */
/* FIXME(engil): it may be better to just initialize the machinery for every */
/* domain at startup */
static void caml_thread_domain_start_hook(void) {
  caml_thread_initialize_domain();
}

static void caml_thread_domain_stop_hook(void) {
  // This hook will clean up the initial domain's thread descriptor.
  // The assumption is that it is the only remaining link in the threading chain
  // (as every other threads either go through caml_thread_stop or
  // caml_c_thread_unregister.)
  caml_stat_free(Current_thread);
  Current_thread = NULL;
}

static void caml_thread_initialize_domain()
{
  caml_thread_t new_thread;

  st_masterlock_init(&Thread_main_lock);

  new_thread =
    (caml_thread_t) caml_stat_alloc_noexc(sizeof(struct caml_thread_struct));

  new_thread->descr = caml_thread_new_descriptor(Val_unit);
  new_thread->next = new_thread;
  new_thread->prev = new_thread;

  #ifdef NATIVE_CODE
  new_thread->exit_buf = &caml_termination_jmpbuf;
  #endif

  st_tls_newkey(&Thread_key);
  st_tls_set(Thread_key, (void *) new_thread);

  All_threads = new_thread;
  Current_thread = new_thread;

  return;
}

// This setup function is called as an entrypoint to the Thread module.
// This will setup the global variables and hooks for systhreads
// cooperate with the runtime system, after initializing
// the thread chaining.
CAMLprim value caml_thread_initialize(value unit)   /* ML */
{
  CAMLparam0();

  // We first initialize the thread chaining.
  caml_thread_initialize_domain();

  prev_scan_roots_hook = caml_scan_roots_hook;
  caml_scan_roots_hook = caml_thread_scan_roots;
  caml_enter_blocking_section_hook = caml_thread_enter_blocking_section;
  caml_leave_blocking_section_hook = caml_thread_leave_blocking_section;
  caml_domain_start_hook = caml_thread_domain_start_hook;
  caml_domain_stop_hook = caml_thread_domain_stop_hook;

  st_atfork(caml_thread_reinitialize);


  CAMLreturn(Val_unit);
}

CAMLprim value caml_thread_cleanup(value unit)   /* ML */
{
  return Val_unit;
}
/* Thread cleanup at termination */

static void caml_thread_stop(void)
{
<<<<<<< HEAD
  caml_thread_t next = Current_thread->next;

  // The main domain thread does not go through caml_thread_stop.
  // There is always one more thread in the chaining at this point in time.
  Assert(next != Current_thread);

  caml_threadstatus_terminate(Terminated(Current_thread->descr));
  caml_thread_remove_info(Current_thread);
  // FIXME: tricky bit with backup thread
  // Normally we expect the next thread to kick in and resume operation
  // by first setting Current_thread to the right TLS dec data.
  // However it may very well be that there's no runnable dec next
  // (eg: next dec is blocking.), so we set it to next for now to give a
  // valid state to the backup thread.
  Current_thread = next;

  caml_thread_restore_runtime_state();
  st_masterlock_release(&Thread_main_lock);
=======
  /* PR#5188, PR#7220: some of the global runtime state may have
     changed as the thread was running, so we save it in the
     curr_thread data to make sure that the cleanup logic
     below uses accurate information. */
  caml_thread_save_runtime_state();
  /* Tell memprof that this thread is terminating. */
  caml_memprof_stop_th_ctx(&curr_thread->memprof_ctx);
  /* Signal that the thread has terminated */
  caml_threadstatus_terminate(Terminated(curr_thread->descr));
  /* Remove th from the doubly-linked list of threads and free its info block */
  caml_thread_remove_info(curr_thread);
  /* If no other OCaml thread remains, ask the tick thread to stop
     so that it does not prevent the whole process from exiting (#9971) */
  if (all_threads == NULL) caml_thread_cleanup(Val_unit);
  /* OS-specific cleanups */
  st_thread_cleanup();
  /* Release the runtime system */
  st_masterlock_release(&caml_master_lock);
>>>>>>> 426b10c6
}

/* Create a thread */

static void * caml_thread_start(void * v)
{
  caml_thread_t th = (caml_thread_t) v;
  value clos;
#ifdef NATIVE_CODE
  struct longjmp_buffer termination_buf;
#endif

  caml_init_domain_self(th->domain_id);

  st_tls_set(Thread_key, th);

  st_masterlock_acquire(&Thread_main_lock);
  Current_thread = st_tls_get(Thread_key);
  caml_thread_restore_runtime_state();

#ifdef NATIVE_CODE
  /* Setup termination handler (for caml_thread_exit) */
  if (sigsetjmp(termination_buf.buf, 0) == 0) {
    Current_thread->exit_buf = &termination_buf;
#endif
  clos = Clos(Current_thread->descr);
  caml_modify(&(Clos(Current_thread->descr)), Val_unit);
  caml_callback_exn(clos, Val_unit);
  caml_thread_stop();
#ifdef NATIVE_CODE
  }
#endif
  return 0;
}

CAMLprim value caml_thread_new(value clos)          /* ML */
{
  CAMLparam1(clos);
  caml_thread_t th;

  th = caml_thread_new_info();
  th->descr = caml_thread_new_descriptor(clos);

  th->next = Current_thread->next;
  th->prev = Current_thread;

  Current_thread->next->prev = th;
  Current_thread->next = th;

  st_thread_create(NULL, caml_thread_start, (void *) th);
  // FIXME: check return from create

  CAMLreturn(th->descr);
}

/* Register a thread already created from C */

CAMLexport int caml_c_thread_register(void)
{
  caml_thread_t th;

  /* Already registered? */
  if (Caml_state == NULL) {
    caml_init_domain_self(0);
  };
  if (st_tls_get(Thread_key) != NULL) return 0;
  /* Take master lock to protect access to the runtime */
  st_masterlock_acquire(&Thread_main_lock);
  /* Create a thread info block */
  th = caml_thread_new_info();
  /* If it fails, we release the lock and return an error. */
  if (th == NULL) {
    st_masterlock_release(&Thread_main_lock);
    return 0;
  }
  /* Add thread info block to the list of threads */
  if (All_threads == NULL) {
    th->next = th;
    th->prev = th;
    All_threads = th;
  } else {
    th->next = All_threads->next;
    th->prev = All_threads;
    All_threads->next->prev = th;
    All_threads->next = th;
  }
  /* Associate the thread descriptor with the thread */
  st_tls_set(Thread_key, (void *) th);
  /* Allocate the thread descriptor on the heap */
  th->descr = caml_thread_new_descriptor(Val_unit);  /* no closure */
  /* Release the master lock */
  st_masterlock_release(&Thread_main_lock);
  return 1;
}

/* Unregister a thread that was created from C and registered with
   the function above */

CAMLexport int caml_c_thread_unregister(void)
{
  caml_thread_t th;

  /* If Caml_state is not set, this thread was likely not registered */
  if (Caml_state == NULL) return 0;

  th = st_tls_get(Thread_key);
  /* Not registered? */
  if (th == NULL) return 0;
  /* Wait until the runtime is available */
  st_masterlock_acquire(&Thread_main_lock);
  /*  Forget the thread descriptor */
  st_tls_set(Thread_key, NULL);
  /* Remove thread info block from list of threads, and free it */
  caml_thread_remove_info(th);
<<<<<<< HEAD
  Current_thread = All_threads;
  caml_thread_restore_runtime_state();
=======
  /* If no other OCaml thread remains, ask the tick thread to stop
     so that it does not prevent the whole process from exiting (#9971) */
  if (all_threads == NULL) caml_thread_cleanup(Val_unit);
>>>>>>> 426b10c6
  /* Release the runtime */
  st_masterlock_release(&Thread_main_lock);
  return 1;
}

/* Return the current thread */

CAMLprim value caml_thread_self(value unit)         /* ML */
{
  return Current_thread->descr;
}

/* Return the identifier of a thread */

CAMLprim value caml_thread_id(value th)          /* ML */
{
  return Val_long(Ident(th));
}

/* Print uncaught exception and backtrace */

CAMLprim value caml_thread_uncaught_exception(value exn)  /* ML */
{
  char * msg = caml_format_exception(exn);
  fprintf(stderr, "Thread %d killed on uncaught exception %s\n",
          Int_val(Ident(Current_thread->descr)), msg);
  caml_stat_free(msg);
  if (Caml_state->backtrace_active) caml_print_exception_backtrace();
  fflush(stderr);
  return Val_unit;
}

/* Terminate current thread */

CAMLprim value caml_thread_exit(value unit)   /* ML */
{
  struct longjmp_buffer * exit_buf = NULL;

  if (Current_thread == NULL)
    caml_invalid_argument("Thread.exit: not initialized");

  #ifdef NATIVE_CODE
    exit_buf = Current_thread->exit_buf;
  #endif

    caml_thread_stop();

  if (exit_buf != NULL) {
    /* Native-code and (main thread or thread created by OCaml) */
    siglongjmp(exit_buf->buf, 1);
  } else {
    st_thread_exit();
  };

  return Val_unit;
}

/* Allow re-scheduling */

CAMLprim value caml_thread_yield(value unit)        /* ML */
{
  if (atomic_load_acq(&Thread_main_lock.waiters) == 0) return Val_unit;

  caml_thread_save_runtime_state();
  st_thread_yield(&Thread_main_lock);
  Current_thread = st_tls_get(Thread_key);
  caml_thread_restore_runtime_state();

  return Val_unit;
}

/* Suspend the current thread until another thread terminates */

CAMLprim value caml_thread_join(value th)          /* ML */
{
  caml_threadstatus_wait(Terminated(th));
  return Val_unit;
}

/* Mutex operations */

#define Mutex_val(v) (* ((st_mutex *) Data_custom_val(v)))

static void caml_mutex_finalize(value wrapper)
{
  st_mutex_destroy(Mutex_val(wrapper));
}

static int caml_mutex_compare(value wrapper1, value wrapper2)
{
  st_mutex mut1 = Mutex_val(wrapper1);
  st_mutex mut2 = Mutex_val(wrapper2);
  return mut1 == mut2 ? 0 : mut1 < mut2 ? -1 : 1;
}

static intnat caml_mutex_hash(value wrapper)
{
  return (intnat) (Mutex_val(wrapper));
}

static const struct custom_operations caml_mutex_ops = {
  "_mutex",
  caml_mutex_finalize,
  caml_mutex_compare,
  caml_mutex_hash,
  custom_serialize_default,
  custom_deserialize_default,
  custom_compare_ext_default,
  custom_fixed_length_default
};

CAMLprim value caml_mutex_new(value unit)        /* ML */
{
  st_mutex mut = NULL;
  value wrapper;

  st_mutex_create(&mut);
  wrapper = caml_alloc_custom(&caml_mutex_ops, sizeof(caml_plat_mutex *),
                              0, 1);
  Mutex_val(wrapper) = mut;
  return wrapper;
}

CAMLprim value caml_mutex_lock(value wrapper)     /* ML */
{
  st_mutex mut = Mutex_val(wrapper);

  /* PR#4351: first try to acquire mutex without releasing the master lock */
  if (caml_plat_try_lock(mut) == MUTEX_PREVIOUSLY_UNLOCKED) return Val_unit;
  /* If unsuccessful, block on mutex */
  Begin_root(wrapper)
    caml_enter_blocking_section();
    st_mutex_lock(mut);
    caml_leave_blocking_section();
  End_roots();
  return Val_unit;
}

CAMLprim value caml_mutex_unlock(value wrapper)           /* ML */
{
  st_mutex mut = Mutex_val(wrapper);
  /* PR#4351: no need to release and reacquire master lock */
  st_mutex_unlock(mut);
  return Val_unit;
}

CAMLprim value caml_mutex_try_lock(value wrapper)           /* ML */
{
  st_mutex mut = Mutex_val(wrapper);
  int retcode = st_mutex_trylock(mut);
  if (retcode == MUTEX_ALREADY_LOCKED) return Val_false;
  return Val_true;
}

/* Conditions operations */

// TODO: refactor the condition part in a way that makes the Condition module
// and platform code cohabit.
// st_cond_broadcast and st_cond_signal are borrowed from platform
// but do not assert on the mutex.
// The main issue is that platform conditions do rely on explicitly binding a
// mutex to the cond, which is not how Condition work.

#define Condition_val(v) (* (st_condvar *) Data_custom_val(v))

static void caml_condition_finalize(value wrapper)
{
  st_condvar_destroy(Condition_val(wrapper));
}

static int caml_condition_compare(value wrapper1, value wrapper2)
{
  st_condvar cond1 = Condition_val(wrapper1);
  st_condvar cond2 = Condition_val(wrapper2);
  return cond1 == cond2 ? 0 : cond1 < cond2 ? -1 : 1;
}

static intnat caml_condition_hash(value wrapper)
{
  return (intnat) (Condition_val(wrapper));
}

static struct custom_operations caml_condition_ops = {
  "_condition",
  caml_condition_finalize,
  caml_condition_compare,
  caml_condition_hash,
  custom_serialize_default,
  custom_deserialize_default,
  custom_compare_ext_default,
  custom_fixed_length_default
};

CAMLprim value caml_condition_new(value unit)        /* ML */
{
  value wrapper;
  st_condvar cond;

  st_condvar_create(&cond);
  wrapper = caml_alloc_custom(&caml_condition_ops, sizeof(st_condvar *),
                              0, 1);
  Condition_val(wrapper) = cond;
  return wrapper;
}

CAMLprim value caml_condition_wait(value wcond, value wmut)           /* ML */
{
  st_condvar cond = Condition_val(wcond);
  st_mutex mut = Mutex_val(wmut);

  Begin_roots2(wcond, wmut)
    caml_enter_blocking_section();
    st_condvar_wait(cond, mut);
    caml_leave_blocking_section();
  End_roots();

  return Val_unit;
}

CAMLprim value caml_condition_signal(value wrapper)           /* ML */
{
  st_condvar_signal(Condition_val(wrapper));
  return Val_unit;
}

CAMLprim value caml_condition_broadcast(value wrapper)           /* ML */
{
  st_condvar_broadcast(Condition_val(wrapper));
  return Val_unit;
}

/* Thread status blocks */

#define Threadstatus_val(v) (* ((st_event *) Data_custom_val(v)))

static void caml_threadstatus_finalize(value wrapper)
{
  st_event_destroy(Threadstatus_val(wrapper));
}

static int caml_threadstatus_compare(value wrapper1, value wrapper2)
{
  st_event ts1 = Threadstatus_val(wrapper1);
  st_event ts2 = Threadstatus_val(wrapper2);
  return ts1 == ts2 ? 0 : ts1 < ts2 ? -1 : 1;
}

static struct custom_operations caml_threadstatus_ops = {
  "_threadstatus",
  caml_threadstatus_finalize,
  caml_threadstatus_compare,
  custom_hash_default,
  custom_serialize_default,
  custom_deserialize_default,
  custom_compare_ext_default,
  custom_fixed_length_default
};

static value caml_threadstatus_new (value unit)
{
  CAMLparam0();
  CAMLlocal1(wrapper);


  st_event ts = NULL;           /* suppress warning */
  st_event_create(&ts);
  wrapper = caml_alloc_custom(&caml_threadstatus_ops, sizeof(st_event *),
                              0, 1);
  Threadstatus_val(wrapper) = ts;

  CAMLreturn (wrapper);
}

static void caml_threadstatus_terminate (value wrapper)
{
  st_event_trigger(Threadstatus_val(wrapper));
}

static void caml_threadstatus_wait (value wrapper)
{
  st_event ts = Threadstatus_val(wrapper);

  Begin_roots1(wrapper)         /* prevent deallocation of ts */
    caml_enter_blocking_section();
    st_event_wait(ts);
    caml_leave_blocking_section();
  End_roots();

  return;
}<|MERGE_RESOLUTION|>--- conflicted
+++ resolved
@@ -372,7 +372,6 @@
 
 static void caml_thread_stop(void)
 {
-<<<<<<< HEAD
   caml_thread_t next = Current_thread->next;
 
   // The main domain thread does not go through caml_thread_stop.
@@ -381,6 +380,11 @@
 
   caml_threadstatus_terminate(Terminated(Current_thread->descr));
   caml_thread_remove_info(Current_thread);
+  /* If no other OCaml thread remains, ask the tick thread to stop
+     so that it does not prevent the whole process from exiting (#9971) */
+  // TODO: when we have the tick thread, caution with #9971
+  // if (all_threads == NULL) caml_thread_cleanup(Val_unit);
+
   // FIXME: tricky bit with backup thread
   // Normally we expect the next thread to kick in and resume operation
   // by first setting Current_thread to the right TLS dec data.
@@ -391,26 +395,6 @@
 
   caml_thread_restore_runtime_state();
   st_masterlock_release(&Thread_main_lock);
-=======
-  /* PR#5188, PR#7220: some of the global runtime state may have
-     changed as the thread was running, so we save it in the
-     curr_thread data to make sure that the cleanup logic
-     below uses accurate information. */
-  caml_thread_save_runtime_state();
-  /* Tell memprof that this thread is terminating. */
-  caml_memprof_stop_th_ctx(&curr_thread->memprof_ctx);
-  /* Signal that the thread has terminated */
-  caml_threadstatus_terminate(Terminated(curr_thread->descr));
-  /* Remove th from the doubly-linked list of threads and free its info block */
-  caml_thread_remove_info(curr_thread);
-  /* If no other OCaml thread remains, ask the tick thread to stop
-     so that it does not prevent the whole process from exiting (#9971) */
-  if (all_threads == NULL) caml_thread_cleanup(Val_unit);
-  /* OS-specific cleanups */
-  st_thread_cleanup();
-  /* Release the runtime system */
-  st_masterlock_release(&caml_master_lock);
->>>>>>> 426b10c6
 }
 
 /* Create a thread */
@@ -525,14 +509,12 @@
   st_tls_set(Thread_key, NULL);
   /* Remove thread info block from list of threads, and free it */
   caml_thread_remove_info(th);
-<<<<<<< HEAD
+  /* If no other OCaml thread remains, ask the tick thread to stop
+     so that it does not prevent the whole process from exiting (#9971) */
+  // TODO: when we have the tick thread, careful with 9971
+  //if (all_threads == NULL) caml_thread_cleanup(Val_unit);
   Current_thread = All_threads;
   caml_thread_restore_runtime_state();
-=======
-  /* If no other OCaml thread remains, ask the tick thread to stop
-     so that it does not prevent the whole process from exiting (#9971) */
-  if (all_threads == NULL) caml_thread_cleanup(Val_unit);
->>>>>>> 426b10c6
   /* Release the runtime */
   st_masterlock_release(&Thread_main_lock);
   return 1;
