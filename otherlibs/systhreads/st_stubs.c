--- conflicted
+++ resolved
@@ -705,10 +705,7 @@
   caml_mutex_compare,
   caml_mutex_hash,
   custom_serialize_default,
-<<<<<<< HEAD
-=======
   custom_deserialize_default,
->>>>>>> 4c130cae
   custom_compare_ext_default,
   custom_fixed_length_default
 };
