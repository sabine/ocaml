/**************************************************************************/
/*                                                                        */
/*                                 OCaml                                  */
/*                                                                        */
/*            Xavier Leroy, projet Cristal, INRIA Rocquencourt            */
/*                                                                        */
/*   Copyright 2001 Institut National de Recherche en Informatique et     */
/*     en Automatique.                                                    */
/*                                                                        */
/*   All rights reserved.  This file is distributed under the terms of    */
/*   the GNU Lesser General Public License version 2.1, with the          */
/*   special exception on linking described in the file LICENSE.          */
/*                                                                        */
/**************************************************************************/

/* Operating system - specific stuff */

#ifndef CAML_OSDEPS_H
#define CAML_OSDEPS_H

#ifdef _WIN32
extern unsigned short caml_win32_major;
extern unsigned short caml_win32_minor;
extern unsigned short caml_win32_build;
extern unsigned short caml_win32_revision;
#endif

#ifdef CAML_INTERNALS

#include "misc.h"
#include "memory.h"

#define Io_interrupted (-1)

/* Read at most [n] bytes from file descriptor [fd] into buffer [buf].
   [flags] indicates whether [fd] is a socket
   (bit [CHANNEL_FLAG_FROM_SOCKET] is set in this case, see [io.h]).
   (This distinction matters for Win32, but not for Unix.)
   Return number of bytes read.
   In case of error, raises [Sys_error] or [Sys_blocked_io].
   If interrupted by a signal and no bytes where read, returns
   Io_interrupted without raising. */
extern int caml_read_fd(int fd, int flags, void * buf, int n);

/* Write at most [n] bytes from buffer [buf] onto file descriptor [fd].
   [flags] indicates whether [fd] is a socket
   (bit [CHANNEL_FLAG_FROM_SOCKET] is set in this case, see [io.h]).
   (This distinction matters for Win32, but not for Unix.)
   Return number of bytes written.
   In case of error, raises [Sys_error] or [Sys_blocked_io].
   If interrupted by a signal and no bytes were written, returns
   Io_interrupted without raising. */
extern int caml_write_fd(int fd, int flags, void * buf, int n);

/* Decompose the given path into a list of directories, and add them
   to the given table. */
extern char_os * caml_decompose_path(struct ext_table * tbl, char_os * path);

/* Search the given file in the given list of directories.
   If not found, return a copy of [name]. */
extern char_os * caml_search_in_path(struct ext_table * path,
                                     const char_os * name);

/* Same, but search an executable name in the system path for executables. */
CAMLextern char_os * caml_search_exe_in_path(const char_os * name);

/* Same, but search a shared library in the given path. */
extern char_os * caml_search_dll_in_path(struct ext_table * path,
                                         const char_os * name);

/* Open a shared library and return a handle on it.
   If [for_execution] is true, perform full symbol resolution and
   execute initialization code so that functions from the shared library
   can be called.  If [for_execution] is false, functions from this
   shared library will not be called, but just checked for presence,
   so symbol resolution can be skipped.
   If [global] is true, symbols from the shared library can be used
   to resolve for other libraries to be opened later on.
   Return [NULL] on error. */
extern void * caml_dlopen(char_os * libname, int for_execution, int global);

/* Close a shared library handle */
extern void caml_dlclose(void * handle);

/* Look up the given symbol in the given shared library.
   Return [NULL] if not found, or symbol value if found. */
extern void * caml_dlsym(void * handle, const char * name);

extern void * caml_globalsym(const char * name);

/* Return an error message describing the most recent dynlink failure. */
extern char * caml_dlerror(void);

/* Recover executable name if possible (/proc/sef/exe under Linux,
   GetModuleFileName under Windows).  Return NULL on error,
   string allocated with [caml_stat_alloc] on success. */
extern char_os * caml_executable_name(void);

/* Secure version of [getenv]: returns NULL if the process has special
   privileges (setuid bit, setgid bit, capabilities).
*/
extern char_os *caml_secure_getenv(char_os const *var);

/* If [fd] refers to a terminal or console, return the number of rows
   (lines) that it displays.  Otherwise, or if the number of rows
   cannot be determined, return -1. */
extern int caml_num_rows_fd(int fd);

#ifdef _WIN32

extern int caml_win32_rename(const wchar_t *, const wchar_t *);

extern void caml_probe_win32_version(void);
extern void caml_setup_win32_terminal(void);
extern void caml_restore_win32_terminal(void);

extern wchar_t *caml_win32_getenv(wchar_t const *);

/* Windows Unicode support */

CAMLextern int win_multi_byte_to_wide_char(const char* s,
                                       int slen,
                                       wchar_t *out,
                                       int outlen);
CAMLextern int win_wide_char_to_multi_byte(const wchar_t* s,
                                       int slen,
                                       char *out,
                                       int outlen);

CAMLextern int caml_win32_isatty(int fd);

CAMLextern void caml_expand_command_line (int *, wchar_t ***);

#endif /* _WIN32 */

#endif /* CAML_INTERNALS */

#ifdef _WIN32

/* [caml_stat_strdup_to_utf16(s)] returns a NULL-terminated copy of [s],
   re-encoded in UTF-16.  The encoding of [s] is assumed to be UTF-8 if
   [caml_windows_unicode_runtime_enabled] is non-zero **and** [s] is valid
   UTF-8, or the current Windows code page otherwise.

   The returned string is allocated with [caml_stat_alloc], so it should be free
   using [caml_stat_free].
*/
CAMLextern wchar_t* caml_stat_strdup_to_utf16(const char *s);

/* [caml_stat_strdup_of_utf16(s)] returns a NULL-terminated copy of [s],
   re-encoded in UTF-8 if [caml_windows_unicode_runtime_enabled] is non-zero or
   the current Windows code page otherwise.

   The returned string is allocated with [caml_stat_alloc], so it should be free
   using [caml_stat_free].
*/
CAMLextern char* caml_stat_strdup_of_utf16(const wchar_t *s);

/* [caml_copy_string_of_utf16(s)] returns an OCaml string containing a copy of
   [s] re-encoded in UTF-8 if [caml_windows_unicode_runtime_enabled] is non-zero
   or in the current code page otherwise.
*/
CAMLextern value caml_copy_string_of_utf16(const wchar_t *s);

#endif /* _WIN32 */

<<<<<<< HEAD
/* Returns the current value of a counter that increments once per nanosecond.
   On systems that support it, this uses a monotonic timesource which ignores
   changes in the system time (so that this counter increases by 1000000 each
   millisecond, even if the system clock was set back by an hour during that
   millisecond). This makes it useful for benchmarking and timeouts, but not
   for telling the time. The units are always nanoseconds, but the achieved
   resolution may be less. The starting point is unspecified. */
extern int64_t caml_time_counter(void);

#endif /* CAML_INTERNALS */

=======
>>>>>>> b9268233
#endif /* CAML_OSDEPS_H */<|MERGE_RESOLUTION|>--- conflicted
+++ resolved
@@ -133,6 +133,15 @@
 
 #endif /* _WIN32 */
 
+/* Returns the current value of a counter that increments once per nanosecond.
+   On systems that support it, this uses a monotonic timesource which ignores
+   changes in the system time (so that this counter increases by 1000000 each
+   millisecond, even if the system clock was set back by an hour during that
+   millisecond). This makes it useful for benchmarking and timeouts, but not
+   for telling the time. The units are always nanoseconds, but the achieved
+   resolution may be less. The starting point is unspecified. */
+extern int64_t caml_time_counter(void);
+
 #endif /* CAML_INTERNALS */
 
 #ifdef _WIN32
@@ -164,18 +173,4 @@
 
 #endif /* _WIN32 */
 
-<<<<<<< HEAD
-/* Returns the current value of a counter that increments once per nanosecond.
-   On systems that support it, this uses a monotonic timesource which ignores
-   changes in the system time (so that this counter increases by 1000000 each
-   millisecond, even if the system clock was set back by an hour during that
-   millisecond). This makes it useful for benchmarking and timeouts, but not
-   for telling the time. The units are always nanoseconds, but the achieved
-   resolution may be less. The starting point is unspecified. */
-extern int64_t caml_time_counter(void);
-
-#endif /* CAML_INTERNALS */
-
-=======
->>>>>>> b9268233
 #endif /* CAML_OSDEPS_H */