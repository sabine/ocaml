--- conflicted
+++ resolved
@@ -29,15 +29,9 @@
 #include <stdlib.h>
 #include <stdarg.h>
 
-<<<<<<< HEAD
 #include "camlatomic.h"
 
-/* Basic types and constants */
-
-typedef size_t asize_t;
-=======
 /* Deprecation warnings */
->>>>>>> 0b3f8dd7
 
 #if defined(__GNUC__) || defined(__clang__)
   /* Supported since at least GCC 3.1 */
