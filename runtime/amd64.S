--- conflicted
+++ resolved
@@ -503,6 +503,24 @@
         jmp     LBL(call_gc_and_retry_alloc)
 CFI_ENDPROC
 
+FUNCTION(G(caml_call_gc1))
+CFI_STARTPROC
+        movq    $16, %rax
+        jmp     LBL(call_gc_and_retry_alloc)
+CFI_ENDPROC
+
+FUNCTION(G(caml_call_gc2))
+CFI_STARTPROC
+        movq    $24, %rax
+        jmp     LBL(call_gc_and_retry_alloc)
+CFI_ENDPROC
+
+FUNCTION(G(caml_call_gc3))
+CFI_STARTPROC
+        movq    $32, %rax
+        jmp     LBL(call_gc_and_retry_alloc)
+CFI_ENDPROC
+
 FUNCTION(G(caml_alloc1))
 CFI_STARTPROC
 LBL(caml_alloc1):
@@ -511,19 +529,8 @@
         jb      LBL(100)
         ret
 LBL(100):
-<<<<<<< HEAD
         movq    $16, %rax
         jmp     LBL(call_gc_and_retry_alloc)
-=======
-        addq    $16, %r15
-        RECORD_STACK_FRAME(0)
-        ENTER_FUNCTION
-/*        subq    $8, %rsp; CFI_ADJUST (8); */
-        call    LBL(caml_call_gc)
-/*        addq    $8, %rsp; CFI_ADJUST (-8); */
-        LEAVE_FUNCTION
-        jmp     LBL(caml_alloc1)
->>>>>>> c24e5b5c
 CFI_ENDPROC
 
 FUNCTION(G(caml_alloc2))
@@ -534,19 +541,8 @@
         jb      LBL(101)
         ret
 LBL(101):
-<<<<<<< HEAD
         movq    $24, %rax
         jmp     LBL(call_gc_and_retry_alloc)
-=======
-        addq    $24, %r15
-        RECORD_STACK_FRAME(0)
-        ENTER_FUNCTION
-/*        subq    $8, %rsp; CFI_ADJUST (8); */
-        call    LBL(caml_call_gc)
-/*        addq    $8, %rsp; CFI_ADJUST (-8); */
-        LEAVE_FUNCTION
-        jmp     LBL(caml_alloc2)
->>>>>>> c24e5b5c
 CFI_ENDPROC
 
 FUNCTION(G(caml_alloc3))
@@ -557,19 +553,8 @@
         jb      LBL(102)
         ret
 LBL(102):
-<<<<<<< HEAD
         movq    $32, %rax
         jmp     LBL(call_gc_and_retry_alloc)
-=======
-        addq    $32, %r15
-        RECORD_STACK_FRAME(0)
-        ENTER_FUNCTION
-/*        subq    $8, %rsp; CFI_ADJUST (8) */
-        call    LBL(caml_call_gc)
-/*        addq    $8, %rsp; CFI_ADJUST (-8) */
-        LEAVE_FUNCTION
-        jmp     LBL(caml_alloc3)
->>>>>>> c24e5b5c
 CFI_ENDPROC
 
 FUNCTION(G(caml_allocN))
@@ -580,7 +565,6 @@
         cmpq    Caml_state(young_limit), %r15
         jb      LBL(call_gc_and_retry_alloc)
         ret
-<<<<<<< HEAD
 LBL(call_gc_and_retry_alloc):
         addq    %rax, %r15
         SAVE_ALL_REGS
@@ -611,48 +595,6 @@
 CFI_ENDPROC
 
 /******************************************************************************/
-=======
-LBL(103):
-        addq    0(%rsp), %r15
-        CFI_ADJUST(8)
-        RECORD_STACK_FRAME(8)
-#ifdef WITH_FRAME_POINTERS
-        /* ensure 16 byte alignment by subq + enter using 16-bytes, PR#7417 */
-        subq    $8, %rsp; CFI_ADJUST (8)
-        ENTER_FUNCTION
-#endif
-        call    LBL(caml_call_gc)
-#ifdef WITH_FRAME_POINTERS
-        /* ensure 16 byte alignment by leave + addq using 16-bytes PR#7417 */
-        LEAVE_FUNCTION
-        addq    $8, %rsp; CFI_ADJUST (-8)
-#endif
-        popq    %rax; CFI_ADJUST(-8)       /* recover desired size */
-        jmp     LBL(caml_allocN)
-CFI_ENDPROC
-
-/* Reset the allocation pointer and invoke the GC */
-
-FUNCTION(G(caml_call_gc1))
-CFI_STARTPROC
-        addq    $16, %r15
-        jmp     GCALL(caml_call_gc)
-CFI_ENDPROC
-
-FUNCTION(G(caml_call_gc2))
-CFI_STARTPROC
-        addq    $24, %r15
-        jmp     GCALL(caml_call_gc)
-CFI_ENDPROC
-
-FUNCTION(G(caml_call_gc3))
-CFI_STARTPROC
-        addq    $32, %r15
-        jmp     GCALL(caml_call_gc)
-CFI_ENDPROC
-
-
->>>>>>> c24e5b5c
 /* Call a C function from OCaml */
 /******************************************************************************/
 
