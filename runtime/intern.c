--- conflicted
+++ resolved
@@ -49,13 +49,7 @@
 static void intern_bad_code_pointer(unsigned char digest[16])
 CAMLnoreturn_end;
 
-<<<<<<< HEAD
-static inline unsigned char read8u(void)
-=======
-static void intern_free_stack(void);
-
 Caml_inline unsigned char read8u(void)
->>>>>>> d26d37bf
 { return *intern_src++; }
 
 Caml_inline signed char read8s(void)
