--- conflicted
+++ resolved
@@ -32,7 +32,6 @@
 #include "caml/misc.h"
 #include "caml/mlvalues.h"
 #include "caml/reverse.h"
-#include "caml/addrmap.h"
 
 static uintnat obj_counter;  /* Number of objects emitted so far */
 static uintnat size_32;  /* Size in words of 32-bit block for struct. */
@@ -49,11 +48,6 @@
 
 static int extern_flags;        /* logical or of some of the flags above */
 
-<<<<<<< HEAD
-static struct addrmap recorded_objs = ADDRMAP_INIT;
-
-=======
->>>>>>> 67ada54c
 /* Stack for pending values to marshal */
 
 struct extern_item { value * v; mlsize_t count; };
@@ -157,12 +151,6 @@
   return newstack + sp_offset;
 }
 
-<<<<<<< HEAD
-static void extern_record_location(value* loc) {
-  if (extern_flags & NO_SHARING) return;
-  Assert(loc);
-  *loc = Val_long(obj_counter++);
-=======
 /* Multiplicative Fibonacci hashing
    (Knuth, TAOCP vol 3, section 6.4, page 518).
    HASH_FACTOR is (sqrt(5) - 1) / 2 * 2^wordsize. */
@@ -305,7 +293,6 @@
   pos_table.entries[h].pos = obj_counter;
   obj_counter++;
   if (obj_counter >= pos_table.threshold) extern_resize_position_table();
->>>>>>> 67ada54c
 }
 
 /* To buffer the output */
@@ -394,42 +381,25 @@
 
 static void extern_out_of_memory(void)
 {
-<<<<<<< HEAD
-  caml_addrmap_clear(&recorded_objs);
-=======
->>>>>>> 67ada54c
   free_extern_output();
   caml_raise_out_of_memory();
 }
 
 static void extern_invalid_argument(char *msg)
 {
-<<<<<<< HEAD
-  caml_addrmap_clear(&recorded_objs);
-=======
->>>>>>> 67ada54c
   free_extern_output();
   caml_invalid_argument(msg);
 }
 
 static void extern_failwith(char *msg)
 {
-<<<<<<< HEAD
-  caml_addrmap_clear(&recorded_objs);
-=======
->>>>>>> 67ada54c
   free_extern_output();
   caml_failwith(msg);
 }
 
 static void extern_stack_overflow(void)
 {
-<<<<<<< HEAD
-  caml_gc_log ("Stack overflow in marshaling value");
-  caml_addrmap_clear(&recorded_objs);
-=======
   caml_gc_message (0x04, "Stack overflow in marshaling value\n");
->>>>>>> 67ada54c
   free_extern_output();
   caml_raise_out_of_memory();
 }
@@ -512,7 +482,7 @@
 
 /* Marshal the given value in the output buffer */
 
-int caml_extern_allow_out_of_heap = 0;
+int caml_extern_allow_out_of_heap = 0; /* TODO: not implemented in multicore */
 
 static void extern_rec(value v)
 {
@@ -543,16 +513,18 @@
       writecode32(CODE_INT32, n);
     goto next_item;
   } else {
+    /* NB: in multicore we do not guard for extern_allow_out_of_heap */
     header_t hd = Hd_val(v);
     tag_t tag = Tag_hd(hd);
     mlsize_t sz = Wosize_hd(hd);
-    value* output_location;
 
     if (tag == Forward_tag) {
       value f = Forward_val (v);
       if (Is_block (f)
-          && (Tag_val (f) == Forward_tag
-              || Tag_val (f) == Lazy_tag || Tag_val (f) == Double_tag)){
+          && (   Tag_val (f) == Forward_tag
+              || Tag_val (f) == Lazy_tag
+              || Tag_val (f) == Double_tag
+              )){
         /* Do not short-circuit the pointer. */
       }else{
         v = f;
@@ -573,20 +545,6 @@
       }
       goto next_item;
     }
-<<<<<<< HEAD
-    /* Check if already seen */
-    if (extern_flags & NO_SHARING) {
-      output_location = 0;
-    } else {
-      output_location = caml_addrmap_insert_pos(&recorded_objs, v);
-    }
-    if (output_location && *output_location != ADDRMAP_NOT_PRESENT) {
-      uintnat d = obj_counter - (uintnat)Long_val(*output_location);
-      if (d < 0x100) {
-        writecode8(CODE_SHARED8, d);
-      } else if (d < 0x10000) {
-        writecode16(CODE_SHARED16, d);
-=======
     /* Check if object already seen */
     if (! (extern_flags & NO_SHARING)) {
       if (extern_lookup_position(v, &pos, &h)) {
@@ -595,7 +553,6 @@
           writecode8(CODE_SHARED8, d);
         } else if (d < 0x10000) {
           writecode16(CODE_SHARED16, d);
->>>>>>> 67ada54c
 #ifdef ARCH_SIXTYFOUR
         } else if (d >= (uintnat)1 << 32) {
           writecode64(CODE_SHARED64, d);
@@ -631,11 +588,7 @@
       writeblock(String_val(v), len);
       size_32 += 1 + (len + 4) / 4;
       size_64 += 1 + (len + 8) / 8;
-<<<<<<< HEAD
-      extern_record_location(output_location);
-=======
       extern_record_location(v, h);
->>>>>>> 67ada54c
       break;
     }
     case Double_tag: {
@@ -645,11 +598,7 @@
       writeblock_float8((double *) v, 1);
       size_32 += 1 + 2;
       size_64 += 1 + 1;
-<<<<<<< HEAD
-      extern_record_location(output_location);
-=======
       extern_record_location(v, h);
->>>>>>> 67ada54c
       break;
     }
     case Double_array_tag: {
@@ -675,28 +624,14 @@
       writeblock_float8((double *) v, nfloats);
       size_32 += 1 + nfloats * 2;
       size_64 += 1 + nfloats;
-<<<<<<< HEAD
-      extern_record_location(output_location);
-=======
       extern_record_location(v, h);
->>>>>>> 67ada54c
       break;
     }
     case Abstract_tag:
       extern_invalid_argument("output_value: abstract value (Abstract)");
       break;
     case Closure_tag:
-      caml_failwith("Serializing closures is broken");
-      /*
-      if ((cf = extern_find_code((char *) v)) != NULL) {
-        if ((extern_flags & CLOSURES) == 0)
-          extern_invalid_argument("output_value: functional value");
-        writecode32(CODE_CODEPOINTER, (char *) v - cf->code_start);
-        writeblock((char *) cf->digest, 16);
-      } else {
-        extern_invalid_argument("output_value: abstract value (outside heap)");
-      }
-      */
+      caml_failwith("Serializing closures is broken in multicore");
       break;
     case Infix_tag:
       writecode32(CODE_INFIXPOINTER, Infix_offset_hd(hd));
@@ -736,11 +671,7 @@
       }
       size_32 += 2 + ((sz_32 + 3) >> 2);  /* header + ops + data */
       size_64 += 2 + ((sz_64 + 7) >> 3);
-<<<<<<< HEAD
-      extern_record_location(output_location);
-=======
       extern_record_location(v, h);
->>>>>>> 67ada54c
       break;
     }
     default: {
@@ -768,16 +699,12 @@
       size_32 += 1 + sz;
       size_64 += 1 + sz;
       field0 = Field(v, 0);
-<<<<<<< HEAD
-      extern_record_location(output_location);
-=======
       extern_record_location(v, h);
->>>>>>> 67ada54c
       /* Remember that we still have to serialize fields 1 ... sz - 1 */
       if (sz > 1) {
         sp++;
         if (sp >= extern_stack_limit) sp = extern_resize_stack(sp);
-        sp->v = Op_val(v) + 1;
+        sp->v = &Field(v,1);
         sp->count = sz-1;
       }
       /* Continue serialization with the first field */
@@ -786,20 +713,6 @@
     }
     }
   }
-#if 0
-  else if (caml_find_code_fragment((char*) v, NULL, &cf)) {
-    if ((extern_flags & CLOSURES) == 0)
-      extern_invalid_argument("output_value: functional value");
-    if (! cf->digest_computed) {
-      caml_md5_block(cf->digest, cf->code_start, cf->code_end - cf->code_start);
-      cf->digest_computed = 1;
-    }
-    writecode32(CODE_CODEPOINTER, (char *) v - cf->code_start);
-    writeblock((const char *)cf->digest, 16);
-  } else {
-    extern_invalid_argument("output_value: abstract value (outside heap)");
-  }
-#endif
   next_item:
     /* Pop one more item to marshal, if any */
     if (sp == extern_stack) {
@@ -824,10 +737,6 @@
   /* Parse flag list */
   extern_flags = caml_convert_flag_list(flags, extern_flag_values);
   /* Initializations */
-<<<<<<< HEAD
-  caml_addrmap_clear(&recorded_objs);
-=======
->>>>>>> 67ada54c
   obj_counter = 0;
   size_32 = 0;
   size_64 = 0;
@@ -835,13 +744,7 @@
   extern_rec(v);
   /* Record end of output */
   close_extern_output();
-<<<<<<< HEAD
-  /* Delete the hashtable of recorded objects */
-  caml_addrmap_clear(&recorded_objs);
-  /* Write the sizes */
-=======
   /* Write the header */
->>>>>>> 67ada54c
   res_len = extern_output_length();
 #ifdef ARCH_SIXTYFOUR
   if (res_len >= ((intnat)1 << 32) ||
@@ -900,7 +803,7 @@
   CAMLparam3 (vchan, v, flags);
   struct channel * channel = Channel(vchan);
 
-  With_mutex(&channel->mutex, {
+  With_mutex(&channel-> mutex, {
     caml_output_val(channel, v, flags);
   } );
   CAMLreturn (Val_unit);
