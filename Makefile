--- conflicted
+++ resolved
@@ -569,15 +569,9 @@
 
 # Preprocess the code emitters
 
-<<<<<<< HEAD
 asmcomp/emit.ml: asmcomp/$(ARCH_OCAMLOPT)/emit.mlp tools/cvt_emit
 	echo \# 1 \"$(ARCH_OCAMLOPT)/emit.mlp\" > asmcomp/emit.ml
 	$(CAMLRUN) tools/cvt_emit <asmcomp/$(ARCH_OCAMLOPT)/emit.mlp >>asmcomp/emit.ml \
-=======
-asmcomp/emit.ml: asmcomp/$(ARCH)/emit.mlp tools/cvt_emit
-	echo \# 1 \"$(ARCH)/emit.mlp\" > asmcomp/emit.ml
-	$(CAMLRUN) tools/cvt_emit <asmcomp/$(ARCH)/emit.mlp >>asmcomp/emit.ml \
->>>>>>> e3297533
 	|| { rm -f asmcomp/emit.ml; exit 2; }
 
 tools/cvt_emit: tools/cvt_emit.mll
