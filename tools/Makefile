#**************************************************************************
#*                                                                        *
#*                                 OCaml                                  *
#*                                                                        *
#*            Xavier Leroy, projet Cristal, INRIA Rocquencourt            *
#*                                                                        *
#*   Copyright 1999 Institut National de Recherche en Informatique et     *
#*     en Automatique.                                                    *
#*                                                                        *
#*   All rights reserved.  This file is distributed under the terms of    *
#*   the GNU Lesser General Public License version 2.1, with the          *
#*   special exception on linking described in the file LICENSE.          *
#*                                                                        *
#**************************************************************************

MAKEFLAGS := -r -R
ROOTDIR = ..

-include $(ROOTDIR)/Makefile.config
-include $(ROOTDIR)/Makefile.common

ifeq ($(SYSTEM),unix)
override define shellquote
$i := $$(subst ",\",$$(subst $$$$,\$$$$,$$(subst `,\`,$i)))#")#
endef
$(foreach i,BINDIR LIBDIR STUBLIBDIR MANDIR,$(eval $(shellquote)))
endif

DESTDIR ?=
# Setup GNU make variables storing per-target source and target,
# a list of installed tools, and a function to quote a filename for
# the shell.
override installed_tools := ocamldep ocamlprof ocamlcp \
                   ocamlmktop ocamlmklib ocamlobjinfo

install_files :=
define byte2native
$(patsubst %.cmo,%.cmx,$(patsubst %.cma,%.cmxa,$1))
endef

# $1 = target, $2 = OCaml object dependencies, $3 = other dependencies
# There is a lot of subtle code here.  The multiple layers of expansion
# are due to `make`'s eval() function, which evaluates the string
# passed to it as a makefile fragment.  So it is crucial that variables
# not get expanded too many times.
define byte_and_opt_
# This check is defensive programming
$(and $(filter-out 1,$(words $1)),$(error \
   cannot build file with whitespace in name))
$1: $3 $2
	$$(CAMLC) $$(LINKFLAGS) -I $$(ROOTDIR) -o $$@ $2

$1.opt: $3 $$(call byte2native,$2)
	$$(CAMLOPT_CMD) $$(LINKFLAGS) -I $$(ROOTDIR) -o $$@ \
	                $$(call byte2native,$2)

all: $1

opt.opt: $1.opt

ifeq '$(filter $(installed_tools),$1)' '$1'
install_files += $1
endif
clean::
	rm -f -- $1 $1.opt

endef

# Escape any $ characters in the arguments and eval the result.
define byte_and_opt
$(eval $(call \
 byte_and_opt_,$(subst $$,$$$$,$1),$(subst $$,$$$$,$2),$(subst $$,$$$$,$3)))
endef

CAMLC = $(BOOT_OCAMLC) -g -nostdlib -I $(ROOTDIR)/boot \
        -use-prims $(ROOTDIR)/runtime/primitives -I $(ROOTDIR)
CAMLOPT = $(CAMLRUN) $(ROOTDIR)/ocamlopt -g -nostdlib -I $(ROOTDIR)/stdlib
CAMLLEX = $(CAMLRUN) $(ROOTDIR)/boot/ocamllex
INCLUDES = $(addprefix -I $(ROOTDIR)/,utils parsing typing bytecomp \
                       middle_end middle_end/closure middle_end/flambda \
                       middle_end/flambda/base_types driver toplevel \
                       file_formats lambda)
COMPFLAGS = -absname -w +a-4-9-41-42-44-45-48 -strict-sequence -warn-error A \
 -principal -safe-string -strict-formats -bin-annot $(INCLUDES)
LINKFLAGS = $(INCLUDES)
VPATH := $(filter-out -I,$(INCLUDES))

.PHONY: all allopt opt.opt # allopt and opt.opt are synonyms
allopt: opt.opt

# The dependency generator

CAMLDEP_OBJ=ocamldep.cmo
CAMLDEP_IMPORTS= \
  $(ROOTDIR)/compilerlibs/ocamlcommon.cma \
  $(ROOTDIR)/compilerlibs/ocamlbytecomp.cma
ocamldep: LINKFLAGS += -compat-32
$(call byte_and_opt,ocamldep,$(CAMLDEP_IMPORTS) $(CAMLDEP_OBJ),)
ocamldep: depend.cmi
ocamldep.opt: depend.cmi

# ocamldep is precious: sometimes we are stuck in the middle of a
# bootstrap and we need to remake the dependencies
clean::
	if test -f ocamldep; then mv -f ocamldep ocamldep.bak; else :; fi
	rm -f ocamldep.opt


# The profiler

CSLPROF=ocamlprof.cmo
CSLPROF_IMPORTS=config.cmo build_path_prefix_map.cmo misc.cmo identifiable.cmo \
  numbers.cmo arg_helper.cmo clflags.cmo terminfo.cmo \
  warnings.cmo location.cmo longident.cmo docstrings.cmo \
  syntaxerr.cmo ast_helper.cmo \
  camlinternalMenhirLib.cmo parser.cmo \
  pprintast.cmo \
  lexer.cmo parse.cmo

$(call byte_and_opt,ocamlprof,$(CSLPROF_IMPORTS) profiling.cmo $(CSLPROF),)

ocamlcp_cmos = config.cmo build_path_prefix_map.cmo misc.cmo profile.cmo \
               warnings.cmo identifiable.cmo numbers.cmo arg_helper.cmo \
               clflags.cmo \
               terminfo.cmo location.cmo load_path.cmo ccomp.cmo compenv.cmo \
               main_args.cmo

$(call byte_and_opt,ocamlcp,$(ocamlcp_cmos) ocamlcp.cmo,)

opt:: profiling.cmx

install::
	$(INSTALL_DATA) \
	  profiling.cmi profiling.cmo \
	  "$(INSTALL_LIBDIR)"
ifeq "$(INSTALL_SOURCE_ARTIFACTS)" "true"
	$(INSTALL_DATA) \
	  profiling.cmt profiling.cmti \
	  "$(INSTALL_LIBDIR)"
endif

installopt::
	$(INSTALL_DATA) \
          profiling.cmx profiling.$(O) \
	  "$(INSTALL_LIBDIR)"

# To help building mixed-mode libraries (OCaml + C)

$(call byte_and_opt,ocamlmklib,ocamlmklibconfig.cmo config.cmo \
	         build_path_prefix_map.cmo misc.cmo ocamlmklib.cmo,)


ocamlmklibconfig.ml: $(ROOTDIR)/Makefile.config Makefile
	(echo 'let bindir = "$(BINDIR)"'; \
         echo 'let supports_shared_libraries = $(SUPPORTS_SHARED_LIBRARIES)';\
         echo 'let default_rpath = "$(RPATH)"'; \
         echo 'let mksharedlibrpath = "$(MKSHAREDLIBRPATH)"'; \
         echo 'let toolpref = "$(TOOLPREF)"';) \
        > ocamlmklibconfig.ml

beforedepend:: ocamlmklibconfig.ml

clean::
	rm -f ocamlmklibconfig.ml

# To make custom toplevels

OCAMLMKTOP=ocamlmktop.cmo
OCAMLMKTOP_IMPORTS=config.cmo build_path_prefix_map.cmo misc.cmo \
       identifiable.cmo numbers.cmo arg_helper.cmo clflags.cmo \
       load_path.cmo profile.cmo ccomp.cmo

$(call byte_and_opt,ocamlmktop,$(OCAMLMKTOP_IMPORTS) $(OCAMLMKTOP),)

# Converter olabl/ocaml 2.99 to ocaml 3

LIBRARY3=config.cmo build_path_prefix_map.cmo misc.cmo warnings.cmo location.cmo

ifeq ($(UNIX_OR_WIN32),unix)
LN := ln -sf
else
LN := cp -pf
endif

install::
ifeq "$(INSTALL_BYTECODE_PROGRAMS)" "true"
	for i in $(install_files); \
	do \
	  $(INSTALL_PROG) "$$i" "$(INSTALL_BINDIR)/$$i.byte$(EXE)"; \
	  if test -f "$$i".opt; then \
	    $(INSTALL_PROG) "$$i.opt" "$(INSTALL_BINDIR)/$$i.opt$(EXE)" && \
	    (cd "$(INSTALL_BINDIR)/" && $(LN) "$$i.opt$(EXE)" "$$i$(EXE)"); \
	  else \
	    (cd "$(INSTALL_BINDIR)/" && $(LN) "$$i.byte$(EXE)" "$$i$(EXE)"); \
	  fi; \
	done
else
	for i in $(install_files); \
	do \
	  if test -f "$$i".opt; then \
	    $(INSTALL_PROG) "$$i.opt" "$(INSTALL_BINDIR)/$$i.opt$(EXE)"; \
	    (cd "$(INSTALL_BINDIR)/" && $(LN) "$$i.opt$(EXE)" "$$i$(EXE)"); \
	  fi; \
	done
endif

# The preprocessor for asm generators

CVT_EMIT=cvt_emit.cmo

cvt_emit: $(CVT_EMIT)
	$(CAMLC) $(LINKFLAGS) -o cvt_emit $(CVT_EMIT)

# cvt_emit is precious: sometimes we are stuck in the middle of a
# bootstrap and we need to remake the dependencies
.PRECIOUS: cvt_emit
clean::
	if test -f cvt_emit; then mv -f cvt_emit cvt_emit.bak; else :; fi

clean::
	rm -f cvt_emit.ml

beforedepend:: cvt_emit.ml

# Reading cmt files

READ_CMT= \
          $(ROOTDIR)/compilerlibs/ocamlcommon.cma \
          $(ROOTDIR)/compilerlibs/ocamlbytecomp.cma \
          \
          read_cmt.cmo

# Reading cmt files
$(call byte_and_opt,read_cmt,$(READ_CMT),)

install::
	if test -f read_cmt.opt; then \
	  $(INSTALL_PROG) read_cmt.opt "$(INSTALL_BINDIR)/ocamlcmt$(EXE)"; \
	else \
	  $(INSTALL_PROG) read_cmt "$(INSTALL_BINDIR)/ocamlcmt$(EXE)"; \
	fi


# The bytecode disassembler

DUMPOBJ= \
          $(ROOTDIR)/compilerlibs/ocamlcommon.cma \
          $(ROOTDIR)/compilerlibs/ocamlbytecomp.cma \
          \
          opnames.cmo dumpobj.cmo

$(call byte_and_opt,dumpobj,$(DUMPOBJ),)

make_opcodes: make_opcodes.ml
	$(CAMLC) make_opcodes.ml -o $@

opnames.ml: $(ROOTDIR)/runtime/caml/instruct.h make_opcodes
	$(ROOTDIR)/runtime/ocamlrun make_opcodes -opnames < $< > $@

clean::
	rm -f opnames.ml make_opcodes make_opcodes.ml

beforedepend:: opnames.ml

# Display info on compiled files

DEF_SYMBOL_PREFIX = '-Dsymbol_prefix=""'

ifeq "$(SYSTEM)" "macosx"
DEF_SYMBOL_PREFIX = '-Dsymbol_prefix="_"'
endif

ifeq "$(SYSTEM)" "cygwin"
DEF_SYMBOL_PREFIX = '-Dsymbol_prefix="_"'
endif

objinfo_helper$(EXE): objinfo_helper.$(O)
	$(CC) $(BFD_LDFLAGS) $(OC_CFLAGS) $(OUTPUTEXE)$@ $< $(BFD_LDLIBS)

objinfo_helper.$(O): $(ROOTDIR)/runtime/caml/s.h

objinfo_helper.$(O): \
  OC_CPPFLAGS += -I$(ROOTDIR)/runtime $(DEF_SYMBOL_PREFIX) $(BFD_CPPFLAGS)

OBJINFO=$(ROOTDIR)/compilerlibs/ocamlcommon.cma \
        $(ROOTDIR)/compilerlibs/ocamlbytecomp.cma \
        $(ROOTDIR)/compilerlibs/ocamlmiddleend.cma \
        objinfo.cmo

$(call byte_and_opt,ocamlobjinfo,$(OBJINFO),objinfo_helper$(EXE))

install::
	$(INSTALL_PROG) \
	  objinfo_helper$(EXE) "$(INSTALL_LIBDIR)/objinfo_helper$(EXE)"

primreq=$(ROOTDIR)/compilerlibs/ocamlcommon.cma \
        $(ROOTDIR)/compilerlibs/ocamlbytecomp.cma \
        primreq.cmo

# Scan object files for required primitives
$(call byte_and_opt,primreq,$(primreq),)

LINTAPIDIFF=$(ROOTDIR)/compilerlibs/ocamlcommon.cmxa \
        $(ROOTDIR)/compilerlibs/ocamlbytecomp.cmxa \
        $(ROOTDIR)/compilerlibs/ocamlmiddleend.cmxa \
	$(ROOTDIR)/otherlibs/str/str.cmxa \
	lintapidiff.cmx

lintapidiff.opt: INCLUDES+= -I $(ROOTDIR)/otherlibs/str
lintapidiff.opt: $(LINTAPIDIFF)
	$(CAMLOPT_CMD) $(LINKFLAGS) -I $(ROOTDIR) -o $@ $(LINTAPIDIFF)
clean::
	rm -f -- lintapidiff.opt lintapidiff.cm? lintapidiff.o lintapidiff.obj


clean::
	rm -f "objinfo_helper" "objinfo_helper.manifest"
	rm -f "objinfo_helper.exe" "objinfo_helper.exe.manifest"

# Eventlog metadata file

install::
	$(INSTALL_DATA) \
	  eventlog_metadata \
	  "$(INSTALL_LIBDIR)"

# Copy a bytecode executable, stripping debug info

stripdebug=$(ROOTDIR)/compilerlibs/ocamlcommon.cma \
           $(ROOTDIR)/compilerlibs/ocamlbytecomp.cma \
           stripdebug.cmo

$(call byte_and_opt,stripdebug,$(stripdebug),)

# Compare two bytecode executables

CMPBYT=$(ROOTDIR)/compilerlibs/ocamlcommon.cma \
       $(ROOTDIR)/compilerlibs/ocamlbytecomp.cma \
       cmpbyt.cmo

$(call byte_and_opt,cmpbyt,$(CMPBYT),)

<<<<<<< HEAD
ifeq "$(RUNTIMEI)" "true"
install::
	$(INSTALL_PROG) \
	  ocaml-instr-graph ocaml-instr-report \
	  "$(INSTALL_BINDIR)/"
endif

install::
	cp ocaml-update-c "$(INSTALL_BINDIR)/"

=======
>>>>>>> 10561873
CAMLTEX= $(ROOTDIR)/compilerlibs/ocamlcommon.cma \
	$(ROOTDIR)/compilerlibs/ocamlbytecomp.cma \
	$(ROOTDIR)/compilerlibs/ocamltoplevel.cma \
	$(ROOTDIR)/otherlibs/str/str.cma \
	$(ROOTDIR)/otherlibs/$(UNIXLIB)/unix.cma \
	caml_tex.ml

#Scan latex files, and run ocaml code examples

caml-tex: INCLUDES += $(addprefix -I $(ROOTDIR)/otherlibs/,str $(UNIXLIB))
caml-tex: $(CAMLTEX)
	$(ROOTDIR)/runtime/ocamlrun $(ROOTDIR)/ocamlc -nostdlib \
	                            -I $(ROOTDIR)/stdlib $(LINKFLAGS) -linkall \
	                            -o $@ -no-alias-deps $(CAMLTEX)

# we need str and unix which depend on the bytecode version of other tools
# thus we delay building caml-tex to the opt.opt stage
ifneq "$(WITH_CAMLTEX)" ""
opt.opt:caml-tex
endif
clean::
	rm -f -- caml-tex caml_tex.cm?

# Common stuff

%.ml: %.mll
	$(CAMLLEX) $(OCAMLLEX_FLAGS) $<

%.cmo: %.ml
	$(CAMLC) -c $(COMPFLAGS) - $<

%.cmi: %.mli
	$(CAMLC) -c $(COMPFLAGS) - $<

%.cmx: %.ml
	$(CAMLOPT) $(COMPFLAGS) -c - $<

clean::
	rm -f *.cmo *.cmi *.cma *.dll *.so *.lib *.a

CAMLDEP=$(BOOT_OCAMLC) -depend
DEPFLAGS=-slash
DEPINCLUDES=$(INCLUDES)
depend: beforedepend
	$(CAMLDEP) $(DEPFLAGS) $(DEPINCLUDES) *.mli *.ml > .depend

.PHONY: clean install beforedepend depend

include .depend<|MERGE_RESOLUTION|>--- conflicted
+++ resolved
@@ -340,19 +340,6 @@
 
 $(call byte_and_opt,cmpbyt,$(CMPBYT),)
 
-<<<<<<< HEAD
-ifeq "$(RUNTIMEI)" "true"
-install::
-	$(INSTALL_PROG) \
-	  ocaml-instr-graph ocaml-instr-report \
-	  "$(INSTALL_BINDIR)/"
-endif
-
-install::
-	cp ocaml-update-c "$(INSTALL_BINDIR)/"
-
-=======
->>>>>>> 10561873
 CAMLTEX= $(ROOTDIR)/compilerlibs/ocamlcommon.cma \
 	$(ROOTDIR)/compilerlibs/ocamlbytecomp.cma \
 	$(ROOTDIR)/compilerlibs/ocamltoplevel.cma \
