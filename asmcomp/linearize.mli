(**************************************************************************)
(*                                                                        *)
(*                                 OCaml                                  *)
(*                                                                        *)
(*             Xavier Leroy, projet Cristal, INRIA Rocquencourt           *)
(*                                                                        *)
(*   Copyright 1996 Institut National de Recherche en Informatique et     *)
(*     en Automatique.                                                    *)
(*                                                                        *)
(*   All rights reserved.  This file is distributed under the terms of    *)
(*   the GNU Lesser General Public License version 2.1, with the          *)
(*   special exception on linking described in the file LICENSE.          *)
(*                                                                        *)
(**************************************************************************)

(* Transformation of Mach code into a list of pseudo-instructions. *)
<<<<<<< HEAD

type label = Cmm.label

type instruction =
  { mutable desc: instruction_desc;
    mutable next: instruction;
    arg: Reg.t array;
    res: Reg.t array;
    dbg: Debuginfo.t;
    live: Reg.Set.t }

and instruction_desc =
  | Lprologue
  | Lend
  | Lop of Mach.operation
  | Lreloadretaddr
  | Lreturn
  | Llabel of label
  | Lbranch of label
  | Lcondbranch of Mach.test * label
  | Lcondbranch3 of label option * label option * label option
  | Lswitch of label array
  | Lentertrap
  | Ladjust_trap_depth of { delta_traps : int; }
  | Lpushtrap of { lbl_handler : label; }
  | Lpoptrap
  | Lraise of Lambda.raise_kind

val has_fallthrough :  instruction_desc -> bool
val end_instr: instruction
val instr_cons:
  instruction_desc -> Reg.t array -> Reg.t array -> instruction -> instruction
val invert_test: Mach.test -> Mach.test

type fundecl =
  { fun_name: string;
    fun_args: Reg.Set.t;
    fun_body: instruction;
    fun_fast: bool;
    fun_dbg : Debuginfo.t;
    fun_spacetime_shape : Mach.spacetime_shape option;
    fun_tailrec_entry_point_label : label;
  }

val fundecl: Mach.fundecl -> fundecl
=======
val fundecl: Mach.fundecl -> Linear.fundecl
>>>>>>> e6096b8f
<|MERGE_RESOLUTION|>--- conflicted
+++ resolved
@@ -14,52 +14,4 @@
 (**************************************************************************)
 
 (* Transformation of Mach code into a list of pseudo-instructions. *)
-<<<<<<< HEAD
-
-type label = Cmm.label
-
-type instruction =
-  { mutable desc: instruction_desc;
-    mutable next: instruction;
-    arg: Reg.t array;
-    res: Reg.t array;
-    dbg: Debuginfo.t;
-    live: Reg.Set.t }
-
-and instruction_desc =
-  | Lprologue
-  | Lend
-  | Lop of Mach.operation
-  | Lreloadretaddr
-  | Lreturn
-  | Llabel of label
-  | Lbranch of label
-  | Lcondbranch of Mach.test * label
-  | Lcondbranch3 of label option * label option * label option
-  | Lswitch of label array
-  | Lentertrap
-  | Ladjust_trap_depth of { delta_traps : int; }
-  | Lpushtrap of { lbl_handler : label; }
-  | Lpoptrap
-  | Lraise of Lambda.raise_kind
-
-val has_fallthrough :  instruction_desc -> bool
-val end_instr: instruction
-val instr_cons:
-  instruction_desc -> Reg.t array -> Reg.t array -> instruction -> instruction
-val invert_test: Mach.test -> Mach.test
-
-type fundecl =
-  { fun_name: string;
-    fun_args: Reg.Set.t;
-    fun_body: instruction;
-    fun_fast: bool;
-    fun_dbg : Debuginfo.t;
-    fun_spacetime_shape : Mach.spacetime_shape option;
-    fun_tailrec_entry_point_label : label;
-  }
-
-val fundecl: Mach.fundecl -> fundecl
-=======
-val fundecl: Mach.fundecl -> Linear.fundecl
->>>>>>> e6096b8f
+val fundecl: Mach.fundecl -> Linear.fundecl