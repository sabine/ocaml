# 2 "asmcomp/amd64/emit.mlp"
(**************************************************************************)
(*                                                                        *)
(*                                 OCaml                                  *)
(*                                                                        *)
(*             Xavier Leroy, projet Cristal, INRIA Rocquencourt           *)
(*                                                                        *)
(*   Copyright 1996 Institut National de Recherche en Informatique et     *)
(*     en Automatique.                                                    *)
(*                                                                        *)
(*   All rights reserved.  This file is distributed under the terms of    *)
(*   the GNU Lesser General Public License version 2.1, with the          *)
(*   special exception on linking described in the file LICENSE.          *)
(*                                                                        *)
(**************************************************************************)

(* Emission of Intel x86_64 assembly code *)

open Cmm
open Arch
open Proc
open Reg
open Mach
open Linear
open Emitaux

open X86_ast
open X86_proc
open X86_dsl
module String = Misc.Stdlib.String

(* [Branch_relaxation] is not used in this file, but is required by
   emit.mlp files for certain other targets; the reference here ensures
   that when releases are being prepared the .depend files are correct
   for all targets. *)
[@@@ocaml.warning "-66"]
open! Branch_relaxation

let _label s = D.label ~typ:QWORD s

(* Override proc.ml *)

let int_reg_name =
  [| RAX; RBX; RDI; RSI; RDX; RCX; R8; R9;
     R12; R13; R10; R11; RBP; |]

let float_reg_name = Array.init 16 (fun i -> XMM i)

let register_name r =
  if r < 100 then Reg64 (int_reg_name.(r))
  else Regf (float_reg_name.(r - 100))

(* CFI directives *)

let cfi_startproc () =
  if Config.asm_cfi_supported then D.cfi_startproc ()

let cfi_endproc () =
  if Config.asm_cfi_supported then D.cfi_endproc ()

let cfi_adjust_cfa_offset n =
  if Config.asm_cfi_supported then D.cfi_adjust_cfa_offset n

let cfi_remember_state () =
  if Config.asm_cfi_supported then D.cfi_remember_state ()

let cfi_restore_state () =
  if Config.asm_cfi_supported then D.cfi_restore_state ()

let cfi_def_cfa_offset n =
  if Config.asm_cfi_supported then D.cfi_def_cfa_offset n

let emit_debug_info dbg =
  emit_debug_info_gen dbg D.file D.loc

let fp = Config.with_frame_pointers

(* Tradeoff between code size and code speed *)

let fastcode_flag = ref true

(* Layout of the stack frame *)
let stack_offset = ref 0

let stack_threshold_size = Config.stack_threshold * 8 (* bytes *)

let num_stack_slots = Array.make Proc.num_register_classes 0

let prologue_required = ref false

let frame_required = ref false

let frame_size () =                     (* includes return address *)
  if !frame_required then begin
    let sz =
      (!stack_offset + 8 * (num_stack_slots.(0) + num_stack_slots.(1)) + 8
       + (if fp then 8 else 0))
    in Misc.align sz 16
  end else
    !stack_offset + 8

let slot_offset loc cl =
  match loc with
  | Incoming n -> frame_size() + n
  | Local n ->
      if cl = 0
      then !stack_offset + n * 8
      else !stack_offset + (num_stack_slots.(0) + n) * 8
  | Outgoing n -> n

(* Symbols *)

let symbol_prefix = if system = S_macosx then "_" else ""

let emit_symbol s = string_of_symbol symbol_prefix s

(* Record symbols used and defined - at the end generate extern for those
   used but not defined *)

let symbols_defined = ref String.Set.empty
let symbols_used = ref String.Set.empty

let add_def_symbol s = symbols_defined := String.Set.add s !symbols_defined
let add_used_symbol s = symbols_used := String.Set.add s !symbols_used

let imp_table = Hashtbl.create 16

let reset_imp_table () = Hashtbl.clear imp_table

let get_imp_symbol s =
  match Hashtbl.find imp_table s with
  | exception Not_found ->
      let imps = "__caml_imp_" ^ s in
      Hashtbl.add imp_table s imps;
      imps
  | imps -> imps

let emit_imp_table () =
  let f s imps =
    _label (emit_symbol imps);
    D.qword (ConstLabel (emit_symbol s))
  in
  D.data();
  D.comment "relocation table start";
  D.align 8;
  Hashtbl.iter f imp_table;
  D.comment "relocation table end"

let mem__imp s =
  let imp_s = get_imp_symbol s in
  mem64_rip QWORD (emit_symbol imp_s)

let rel_plt s =
  if windows && !Clflags.dlcode then mem__imp s
  else
    sym (if use_plt then emit_symbol s ^ "@PLT" else emit_symbol s)

let emit_call s = I.call (rel_plt s)

let emit_jump s = I.jmp (rel_plt s)

let load_symbol_addr s arg =
  if !Clflags.dlcode then
    if windows then begin
      (* I.mov (mem__imp s) arg (\* mov __caml_imp_foo(%rip), ... *\) *)
      I.mov (sym (emit_symbol s)) arg (* movabsq $foo, ... *)
    end else I.mov (mem64_rip QWORD (emit_symbol s ^ "@GOTPCREL")) arg
  else if !Clflags.pic_code then
    I.lea (mem64_rip NONE (emit_symbol s)) arg
  else
    I.mov (sym (emit_symbol s)) arg

let domain_field f =
  mem64 QWORD (Domainstate.idx_of_field f * 8) R14

(* Output a label *)

let emit_label lbl =
  match system with
  | S_macosx | S_win64 -> "L" ^ Int.to_string lbl
  | _ -> ".L" ^ Int.to_string lbl

let label s = sym (emit_label s)

let def_label s = D.label (emit_label s)

let emit_Llabel fallthrough lbl =
  if not fallthrough && !fastcode_flag then D.align 4;
  def_label lbl

(* Output a pseudo-register *)

let reg = function
  | { loc = Reg.Reg r } -> register_name r
  | { loc = Stack s; typ = Float } as r ->
      let ofs = slot_offset s (register_class r) in
      mem64 REAL8 ofs RSP
  | { loc = Stack s } as r ->
      let ofs = slot_offset s (register_class r) in
      mem64 QWORD ofs RSP
  | { loc = Unknown } ->
      assert false

let reg64 = function
  | { loc = Reg.Reg r } -> int_reg_name.(r)
  | _ -> assert false


let res i n = reg i.res.(n)

let arg i n = reg i.arg.(n)

(* Output a reference to the lower 8, 16 or 32 bits of a register *)

let reg_low_8_name  = Array.map (fun r -> Reg8L r) int_reg_name
let reg_low_16_name = Array.map (fun r -> Reg16 r) int_reg_name
let reg_low_32_name = Array.map (fun r -> Reg32 r) int_reg_name

let emit_subreg tbl typ r =
  match r.loc with
  | Reg.Reg r when r < 13 -> tbl.(r)
  | Stack s -> mem64 typ (slot_offset s (register_class r)) RSP
  | _ -> assert false

let arg8 i n = emit_subreg reg_low_8_name BYTE i.arg.(n)
let arg16 i n = emit_subreg reg_low_16_name WORD i.arg.(n)
let arg32 i n = emit_subreg reg_low_32_name DWORD i.arg.(n)
let arg64 i n = reg64 i.arg.(n)

let res16 i n = emit_subreg reg_low_16_name WORD i.res.(n)
let res32 i n = emit_subreg reg_low_32_name DWORD i.res.(n)

(* Output an addressing mode *)

let addressing addr typ i n =
  match addr with
  | Ibased(s, ofs) ->
      add_used_symbol s;
      mem64_rip typ (emit_symbol s) ~ofs
  | Iindexed d ->
      mem64 typ d (arg64 i n)
  | Iindexed2 d ->
      mem64 typ ~base:(arg64 i n) d (arg64 i (n+1))
  | Iscaled(2, d) ->
      mem64 typ ~base:(arg64 i n) d (arg64 i n)
  | Iscaled(scale, d) ->
      mem64 typ ~scale d (arg64 i n)
  | Iindexed2scaled(scale, d) ->
      mem64 typ ~scale ~base:(arg64 i n) d (arg64 i (n+1))

(* Record live pointers at call points -- see Emitaux *)

let record_frame_label ?label live raise_ dbg =
  let lbl =
    match label with
    | None -> new_label()
    | Some label -> label
  in
  let live_offset = ref [] in
  Reg.Set.iter
    (function
      | {typ = Val; loc = Reg r} ->
          live_offset := ((r lsl 1) + 1) :: !live_offset
      | {typ = Val; loc = Stack s} as reg ->
          live_offset := slot_offset s (register_class reg) :: !live_offset
      | {typ = Addr} as r ->
          Misc.fatal_error ("bad GC root " ^ Reg.name r)
      | _ -> ()
    )
    live;
  record_frame_descr ~label:lbl ~frame_size:(frame_size())
    ~live_offset:!live_offset ~raise_frame:raise_ dbg;
  lbl

let record_frame ?label live raise_ dbg =
  let lbl = record_frame_label ?label live raise_ dbg in
  def_label lbl

(* Spacetime instrumentation *)

let spacetime_before_uninstrumented_call ~node_ptr ~index =
  (* At the moment, [node_ptr] is pointing at the node for the current
     OCaml function.  Get hold of the node itself and move the pointer
     forwards, saving it into the distinguished register.  This is used
     for instrumentation of function calls (e.g. caml_call_gc and bounds
     check failures) not inserted until this stage of the compiler
     pipeline. *)
  I.mov node_ptr (reg Proc.loc_spacetime_node_hole);
  assert (index >= 2);
  I.add (int (index * 8)) (reg Proc.loc_spacetime_node_hole)

(* Record calls to the GC -- we've moved them out of the way *)

type gc_call =
  { gc_size: int;                       (* Allocation size, in bytes *)
    gc_lbl: label;                      (* Entry label *)
    gc_return_lbl: label;               (* Where to branch after GC *)
    gc_frame: label;                    (* Label of frame descriptor *)
    gc_spacetime : (X86_ast.arg * int) option;
    (* Spacetime node hole pointer and index *)
    is_poll : bool
  }

let call_gc_sites = ref ([] : gc_call list)

let emit_call_gc gc =
  def_label gc.gc_lbl;
  (* TODO KC:
  begin match gc.gc_spacetime with
  | None -> assert (not Config.spacetime)
  | Some (node_ptr, index) ->
    assert Config.spacetime;
    spacetime_before_uninstrumented_call ~node_ptr ~index
  end;
  *)
  if gc.is_poll then begin
    emit_call "caml_call_poll"
  end else begin
    match gc.gc_size with
    | 16 -> emit_call "caml_call_gc1"
    | 24 -> emit_call "caml_call_gc2"
    | 32 -> emit_call "caml_call_gc3"
    | n ->  I.add (int n) r15;
            emit_call "caml_call_gc"
  end;
  def_label gc.gc_frame;
  I.jmp (label gc.gc_return_lbl)

(* Record calls to caml_ml_array_bound_error.
   In -g mode, or when using Spacetime profiling, we maintain one call to
   caml_ml_array_bound_error per bound check site.  Without -g, we can share
   a single call. *)

type bound_error_call =
  { bd_lbl: label;                      (* Entry label *)
    bd_frame: label;                    (* Label of frame descriptor *)
    bd_spacetime : (X86_ast.arg * int) option;
    (* As for [gc_call]. *)
  }

let bound_error_sites = ref ([] : bound_error_call list)
let bound_error_call = ref 0

let bound_error_label ?label dbg ~spacetime =
  if !Clflags.debug || Config.spacetime then begin
    let lbl_bound_error = new_label() in
    let lbl_frame = record_frame_label ?label Reg.Set.empty false dbg in
    bound_error_sites :=
      { bd_lbl = lbl_bound_error; bd_frame = lbl_frame;
        bd_spacetime = spacetime; } :: !bound_error_sites;
   lbl_bound_error
 end else begin
   if !bound_error_call = 0 then bound_error_call := new_label();
   !bound_error_call
 end

let emit_call_bound_error bd =
  def_label bd.bd_lbl;
  begin match bd.bd_spacetime with
  | None -> ()
  | Some (node_ptr, index) ->
    spacetime_before_uninstrumented_call ~node_ptr ~index
  end;
  emit_call "caml_ml_array_bound_error";
  def_label bd.bd_frame

let emit_call_bound_errors () =
  List.iter emit_call_bound_error !bound_error_sites;
  if !bound_error_call > 0 then begin
    def_label !bound_error_call;
    emit_call "caml_ml_array_bound_error"
  end

(* Names for instructions *)

let instr_for_intop = function
  | Iadd -> I.add
  | Isub -> I.sub
  | Imul -> (fun arg1 arg2 -> I.imul arg1 (Some arg2))
  | Iand -> I.and_
  | Ior -> I.or_
  | Ixor -> I.xor
  | Ilsl -> I.sal
  | Ilsr -> I.shr
  | Iasr -> I.sar
  | _ -> assert false

let instr_for_floatop = function
  | Iaddf -> I.addsd
  | Isubf -> I.subsd
  | Imulf -> I.mulsd
  | Idivf -> I.divsd
  | _ -> assert false

let instr_for_floatarithmem = function
  | Ifloatadd -> I.addsd
  | Ifloatsub -> I.subsd
  | Ifloatmul -> I.mulsd
  | Ifloatdiv -> I.divsd

let cond = function
  | Isigned Ceq   -> E   | Isigned Cne   -> NE
  | Isigned Cle   -> LE  | Isigned Cgt   -> G
  | Isigned Clt   -> L   | Isigned Cge   -> GE
  | Iunsigned Ceq -> E   | Iunsigned Cne -> NE
  | Iunsigned Cle -> BE  | Iunsigned Cgt -> A
  | Iunsigned Clt -> B   | Iunsigned Cge -> AE

(* Output an = 0 or <> 0 test. *)

let output_test_zero arg =
  match arg.loc with
  | Reg.Reg _ -> I.test (reg arg) (reg arg)
  | _  -> I.cmp (int 0) (reg arg)

(* Output a floating-point compare and branch *)

let emit_float_test cmp i lbl =
  (* Effect of comisd on flags and conditional branches:
                     ZF PF CF  cond. branches taken
        unordered     1  1  1  je, jb, jbe, jp
        >             0  0  0  jne, jae, ja
        <             0  0  1  jne, jbe, jb
        =             1  0  0  je, jae, jbe.
     If FP traps are on (they are off by default),
     comisd traps on QNaN and SNaN but ucomisd traps on SNaN only.
  *)
  match cmp with
  | CFeq ->
      let next = new_label() in
      I.ucomisd (arg i 1) (arg i 0);
      I.jp (label next);          (* skip if unordered *)
      I.je lbl;                   (* branch taken if x=y *)
      def_label next
  | CFneq ->
      I.ucomisd (arg i 1) (arg i 0);
      I.jp lbl;                   (* branch taken if unordered *)
      I.jne lbl                   (* branch taken if x<y or x>y *)
  | CFlt ->
      I.comisd (arg i 0) (arg i 1);
      I.ja lbl                    (* branch taken if y>x i.e. x<y *)
  | CFnlt ->
      I.comisd (arg i 0) (arg i 1);
      I.jbe lbl                   (* taken if unordered or y<=x i.e. !(x<y) *)
  | CFle ->
      I.comisd (arg i 0) (arg i 1);(* swap compare *)
      I.jae lbl                    (* branch taken if y>=x i.e. x<=y *)
  | CFnle ->
      I.comisd (arg i 0) (arg i 1);(* swap compare *)
      I.jb lbl                     (* taken if unordered or y<x i.e. !(x<=y) *)
  | CFgt ->
      I.comisd (arg i 1) (arg i 0);
      I.ja lbl                     (* branch taken if x>y *)
  | CFngt ->
      I.comisd (arg i 1) (arg i 0);
      I.jbe lbl                    (* taken if unordered or x<=y i.e. !(x>y) *)
  | CFge ->
      I.comisd (arg i 1) (arg i 0);(* swap compare *)
      I.jae lbl                    (* branch taken if x>=y *)
  | CFnge ->
      I.comisd (arg i 1) (arg i 0);(* swap compare *)
      I.jb lbl                     (* taken if unordered or x<y i.e. !(x>=y) *)

(* Deallocate the stack frame before a return or tail call *)

let output_epilogue f =
  if !frame_required then begin
    let n = frame_size() - 8 - (if fp then 8 else 0) in
    if n <> 0
    then begin
      I.add (int n) rsp;
      cfi_adjust_cfa_offset (-n);
    end;
    if fp then I.pop rbp;
    f ();
    (* reset CFA back cause function body may continue *)
    if n <> 0
    then cfi_adjust_cfa_offset n
  end
  else
    f ()

(* Floating-point constants *)

let float_constants = ref ([] : (int64 * int) list)

let add_float_constant cst =
  try
    List.assoc cst !float_constants
  with Not_found ->
    let lbl = new_label() in
    float_constants := (cst, lbl) :: !float_constants;
    lbl

let emit_float_constant f lbl =
  _label (emit_label lbl);
  D.qword (Const f)

let emit_global_label s =
  let lbl = Compilenv.make_symbol (Some s) in
  add_def_symbol lbl;
  let lbl = emit_symbol lbl in
  D.global lbl;
  _label lbl

(* Output .text section directive, or named .text.caml.<name> if enabled and
   supported on the target system. *)

let emit_named_text_section func_name =
  if !Clflags.function_sections then
    begin match system with
    | S_macosx
    (* Names of section segments in macosx are restricted to 16 characters,
       but function names are often longer, especially anonymous functions. *)
    | S_win64 | S_mingw64 | S_cygwin
    (* Win systems provide named text sections, but configure on these
       systems does not support function sections. *)
      ->  assert false
    | _ -> D.section
             [ ".text.caml."^(emit_symbol func_name) ]
             (Some "ax")
             ["@progbits"]
    end
  else D.text ()

(* Output the assembly code for an instruction *)

(* Name of current function *)
let function_name = ref ""
(* Entry point for tail recursive calls *)
let tailrec_entry_point = ref 0

(* Emit an instruction *)
let emit_instr fallthrough i =
  emit_debug_info i.dbg;
  match i.desc with
  | Lend -> ()
  | Lprologue ->
    assert (!prologue_required);
    if fp then begin
      I.push rbp;
      cfi_adjust_cfa_offset 8;
      I.mov rsp rbp;
    end;
    if !frame_required then begin
      let n = frame_size() - 8 - (if fp then 8 else 0) in
      if n <> 0
      then begin
        I.sub (int n) rsp;
        cfi_adjust_cfa_offset n;
      end;
    end
  | Lop(Imove | Ispill | Ireload) ->
      let src = i.arg.(0) and dst = i.res.(0) in
      if src.loc <> dst.loc then
        begin match src.typ, src.loc, dst.loc with
        | Float, Reg.Reg _, Reg.Reg _ -> I.movapd (reg src) (reg dst)
        | Float, _, _ -> I.movsd (reg src) (reg dst)
        | _ -> I.mov (reg src) (reg dst)
        end
  | Lop(Iconst_int n) ->
      if n = 0n then begin
        match i.res.(0).loc with
<<<<<<< HEAD
      | Reg _ -> I.xor (res i 0) (res i 0)
      | _     -> I.mov (int 0) (res i 0)
=======
        | Reg _ ->
          (* Clearing the bottom half also clears the top half (except for
             64-bit-only registers where the behaviour is as if the operands
             were 64 bit). *)
          I.xor (res32 i 0) (res32 i 0)
        | _ ->
          I.mov (int 0) (res i 0)
      end else if n > 0n && n <= 0xFFFF_FFFFn then begin
        match i.res.(0).loc with
        | Reg _ ->
          (* Similarly, setting only the bottom half clears the top half. *)
          I.mov (nat n) (res32 i 0)
        | _ ->
          I.mov (nat n) (res i 0)
>>>>>>> d01f0b7d
      end else
        I.mov (nat n) (res i 0)
  | Lop(Iconst_float f) ->
      begin match f with
        | 0x0000_0000_0000_0000L ->       (* +0.0 *)
            I.xorpd (res i 0) (res i 0)
        | _ ->
            let lbl = add_float_constant f in
            I.movsd (mem64_rip NONE (emit_label lbl)) (res i 0)
      end
  | Lop(Iconst_symbol s) ->
      add_used_symbol s;
      load_symbol_addr s (res i 0)
  | Lop(Icall_ind { label_after; }) ->
      if Config.stats then begin
        I.inc (domain_field Domainstate.Domain_call_ind);
      end;
        I.call (arg i 0);
        record_frame i.live false i.dbg ~label:label_after
  | Lop(Icall_imm { func; label_after; }) ->
      if Config.stats then begin
        I.inc (domain_field Domainstate.Domain_call_imm);
      end;
      add_used_symbol func;
      emit_call func;
      record_frame i.live false i.dbg ~label:label_after
  | Lop(Itailcall_ind { label_after = _; }) ->
      output_epilogue begin fun () ->
      if Config.stats then begin
        I.inc (domain_field Domainstate.Domain_tailcall_ind);
      end;
      I.jmp (arg i 0);
      (* TODO KC: Spacetime
      if Config.spacetime then begin
        record_frame Reg.Set.empty false i.dbg ~label:label_after
      end
      *)
      end
  | Lop(Itailcall_imm { func; }) ->
      begin
        if func = !function_name then begin
          if Config.stats then begin
            I.inc (domain_field Domainstate.Domain_tailcall_imm);
          end;
          I.jmp (label !tailrec_entry_point)
        end else begin
          output_epilogue begin fun () ->
            if Config.stats then begin
              I.inc (domain_field Domainstate.Domain_tailcall_imm)
          end;
          add_used_symbol func;
          emit_jump func
        end
          end
        end;
        (* FIXME KC:
          if Config.spacetime then begin
          record_frame Reg.Set.empty false i.dbg ~label:label_after
        end
        *)
  | Lop(Iextcall {func; alloc; stack_ofs; label_after}) ->
      add_used_symbol func;
      if stack_ofs > 0 then begin
        I.lea (mem64 QWORD 0 RSP) r13;
        I.lea (mem64 QWORD stack_ofs RSP) r12;
        load_symbol_addr func rax;
        emit_call "caml_c_call_stack_args";
        record_frame i.live false i.dbg ~label:label_after;
        if Config.stats then begin
          I.inc (domain_field Domainstate.Domain_extcall_alloc_stackargs)
        end;
      end else if alloc then begin
        load_symbol_addr func rax;
        emit_call "caml_c_call";
        record_frame i.live false i.dbg ~label:label_after;
        if Config.stats then begin
          I.inc (domain_field Domainstate.Domain_extcall_alloc)
        end;
      end else begin
        I.mov rsp rbp;
        if Config.stats then begin
          I.inc (domain_field Domainstate.Domain_extcall_noalloc);
        end;
        cfi_remember_state ();
        I.mov (domain_field Domainstate.Domain_c_stack) rsp;
        cfi_def_cfa_offset 0;

        (* Keep GDB happy. If the cfa_offset was left at 0, then GDB complains
         * that the frame did not save the PC and truncates the backtrace.
         * Subtract rsp by 16 (instead of 8) to keep the stack aligned to
         * 16-byte boundary. *)
        I.sub (int 16) rsp;
        cfi_adjust_cfa_offset 16;

        emit_call func;
        I.mov rbp rsp;
        cfi_restore_state ();
      end
  | Lop(Istackoffset n) ->
      if n < 0
      then I.add (int (-n)) rsp
      else if n > 0
      then I.sub (int n) rsp;
      if n <> 0
      then cfi_adjust_cfa_offset n;
      stack_offset := !stack_offset + n
  | Lop(Iload(chunk, addr)) ->
      let dest = res i 0 in
      if Config.stats then begin
        I.inc (domain_field Domainstate.Domain_immutable_loads);
      end;
      begin match chunk with
      | Word_int | Word_val ->
          I.mov (addressing addr QWORD i 0) dest
      | Byte_unsigned ->
          I.movzx (addressing addr BYTE i 0) dest
      | Byte_signed ->
          I.movsx (addressing addr BYTE i 0) dest
      | Sixteen_unsigned ->
          I.movzx (addressing addr WORD i 0) dest
      | Sixteen_signed ->
          I.movsx (addressing addr WORD i 0) dest;
      | Thirtytwo_unsigned ->
          I.mov (addressing addr DWORD i 0) (res32 i 0)
      | Thirtytwo_signed ->
          I.movsxd (addressing addr DWORD i 0) dest
      | Single ->
          I.cvtss2sd (addressing addr REAL4 i 0) dest
      | Double | Double_u ->
          I.movsd (addressing addr REAL8 i 0) dest
      end
  | Lop Iloadmut ->
      if Config.stats then begin
        I.inc (domain_field Domainstate.Domain_mutable_loads);
      end;
      I.mov (mem64 QWORD 0 ~base:(arg64 i 0) (arg64 i 1) ~scale:8) (reg i.res.(0))
  | Lop(Istore(chunk, addr, is_assignment)) ->
      if Config.stats && is_assignment then begin
        I.inc (domain_field Domainstate.Domain_immutable_stores);
      end;
      begin match chunk with
      | Word_int | Word_val ->
          I.mov (arg i 0) (addressing addr QWORD i 1)
      | Byte_unsigned | Byte_signed ->
          I.mov (arg8 i 0) (addressing addr BYTE i 1)
      | Sixteen_unsigned | Sixteen_signed ->
          I.mov (arg16 i 0) (addressing addr WORD i 1)
      | Thirtytwo_signed | Thirtytwo_unsigned ->
          I.mov (arg32 i 0) (addressing addr DWORD i 1)
      | Single ->
          I.cvtsd2ss (arg i 0) xmm15;
          I.movss xmm15 (addressing addr REAL4 i 1)
      | Double | Double_u ->
          I.movsd (arg i 0) (addressing addr REAL8 i 1)
      end
  | Lop(Ialloc { bytes = n; label_after_call_gc; spacetime_index; }) ->
      (* TODO Spacetime *)
      if !fastcode_flag then begin
        let lbl_redo = new_label() in
        def_label lbl_redo;
        I.sub (int n) r15;
        if Config.stats then begin
          I.inc (domain_field Domainstate.Domain_allocations);
        end;
        I.cmp (domain_field Domainstate.Domain_young_limit) r15;
        let lbl_call_gc = new_label() in
        let dbg =
          if not Config.spacetime then Debuginfo.none
          else i.dbg
        in
        let lbl_frame =
          record_frame_label ?label:label_after_call_gc i.live false dbg
        in
        I.jb (label lbl_call_gc);
        I.lea (mem64 NONE 8 R15) (res i 0);
        let gc_spacetime =
          if not Config.spacetime then None
          else Some (arg i 0, spacetime_index)
        in
        call_gc_sites :=
          { gc_size = n;
            gc_lbl = lbl_call_gc;
            gc_return_lbl = lbl_redo;
            gc_frame = lbl_frame;
            gc_spacetime;
            is_poll = false } :: !call_gc_sites
      end else begin
        if Config.stats then begin
          I.inc (domain_field Domainstate.Domain_allocations);
        end;
        if Config.spacetime then begin
          (* spacetime_before_uninstrumented_call ~node_ptr:(arg i 0)
            ~index:spacetime_index; *)
          ()
        end;
        begin match n with
        | 16 -> emit_call "caml_alloc1"
        | 24 -> emit_call "caml_alloc2"
        | 32 -> emit_call "caml_alloc3"
        | _  ->
          I.mov (int n) rax;
          emit_call "caml_allocN"
        end;
        let label =
          record_frame_label ?label:label_after_call_gc i.live false
            Debuginfo.none
        in
        def_label label;
        I.lea (mem64 NONE 8 R15) (res i 0)
      end
  | Lop(Iintop(Icomp cmp)) ->
      I.cmp (arg i 1) (arg i 0);
      I.set (cond cmp) al;
      I.movzx al (res i 0)
  | Lop(Iintop_imm(Icomp cmp, n)) ->
      I.cmp (int n) (arg i 0);
      I.set (cond cmp) al;
      I.movzx al (res i 0)
  | Lop(Iintop (Icheckbound { label_after_error; spacetime_index; } )) ->
      let spacetime =
        if not Config.spacetime then None
        else Some (arg i 2, spacetime_index)
      in
      let lbl = bound_error_label ?label:label_after_error i.dbg ~spacetime in
      I.cmp (arg i 1) (arg i 0);
      I.jbe (label lbl)
  | Lop(Iintop_imm(Icheckbound { label_after_error; spacetime_index; }, n)) ->
      let spacetime =
        if not Config.spacetime then None
        else Some (arg i 1, spacetime_index)
      in
      let lbl = bound_error_label ?label:label_after_error i.dbg ~spacetime in
      I.cmp (int n) (arg i 0);
      I.jbe (label lbl)
  | Lop(Iintop(Idiv | Imod)) ->
      I.cqo ();
      I.idiv (arg i 1)
  | Lop(Iintop(Ilsl | Ilsr | Iasr as op)) ->
      (* We have i.arg.(0) = i.res.(0) and i.arg.(1) = %rcx *)
      instr_for_intop op cl (res i 0)
  | Lop(Iintop Imulh) ->
      I.imul (arg i 1) None
  | Lop(Iintop op) ->
      (* We have i.arg.(0) = i.res.(0) *)
      instr_for_intop op (arg i 1) (res i 0)
  | Lop(Iintop_imm(Iadd, n)) when i.arg.(0).loc <> i.res.(0).loc ->
      I.lea (mem64 NONE n (arg64 i 0)) (res i 0)
  | Lop(Iintop_imm(Iadd, 1) | Iintop_imm(Isub, -1)) ->
      I.inc (res i 0)
  | Lop(Iintop_imm(Iadd, -1) | Iintop_imm(Isub, 1)) ->
      I.dec (res i 0)
  | Lop(Iintop_imm(op, n)) ->
      (* We have i.arg.(0) = i.res.(0) *)
      instr_for_intop op (int n) (res i 0)
  | Lop(Inegf) ->
      I.xorpd (mem64_rip OWORD (emit_symbol "caml_negf_mask")) (res i 0)
  | Lop(Iabsf) ->
      I.andpd (mem64_rip OWORD (emit_symbol "caml_absf_mask")) (res i 0)
  | Lop(Iaddf | Isubf | Imulf | Idivf as floatop) ->
      instr_for_floatop floatop (arg i 1) (res i 0)
  | Lop(Ifloatofint) ->
      I.cvtsi2sd  (arg i 0)  (res i 0)
  | Lop(Iintoffloat) ->
      I.cvttsd2si (arg i 0) (res i 0)
  | Lop(Ispecific(Ilea addr)) ->
      I.lea (addressing addr NONE i 0) (res i 0)
  | Lop(Ispecific(Istore_int(n, addr, _))) ->
      I.mov (nat n) (addressing addr QWORD i 0)
  | Lop(Ispecific(Ioffset_loc(n, addr))) ->
      I.add (int n) (addressing addr QWORD i 0)
  | Lop(Ispecific(Ifloatarithmem(op, addr))) ->
      instr_for_floatarithmem op (addressing addr REAL8 i 1) (res i 0)
  | Lop(Ispecific(Ibswap 16)) ->
      I.xchg ah al;
      I.movzx (res16 i 0) (res i 0)
  | Lop(Ispecific(Ibswap 32)) ->
      I.bswap (res32 i 0);
      I.movsxd (res32 i 0) (res i 0)
  | Lop(Ispecific(Ibswap 64)) ->
      I.bswap (res i 0)
  | Lop(Ispecific(Ibswap _)) ->
      assert false
  | Lop(Ispecific Isqrtf) ->
      I.sqrtsd (arg i 0) (res i 0)
  | Lop(Ispecific(Ifloatsqrtf addr)) ->
      I.sqrtsd (addressing addr REAL8 i 0) (res i 0)
  | Lop(Ispecific(Isextend32)) ->
      I.movsxd (arg32 i 0) (res i 0)
  | Lop (Iname_for_debugger _) -> ()
  | Lop (Ipoll) ->
      I.cmp (domain_field Domainstate.Domain_young_limit) r15;
      let gc_call_label = new_label () in
      let label_after_gc = new_label () in
      let lbl_frame =
        record_frame_label ?label:None i.live false Debuginfo.none
      in
      I.jb (label gc_call_label);
      call_gc_sites :=
        { gc_size = 0;
          gc_lbl = gc_call_label;
          gc_return_lbl = label_after_gc;
          gc_frame = lbl_frame;
          gc_spacetime = None ;
          is_poll = true } :: !call_gc_sites;
      def_label label_after_gc;
      ()
  | Lreloadretaddr ->
      ()
  | Lreturn ->
      output_epilogue begin fun () ->
        I.ret ()
      end
  | Llabel lbl ->
      emit_Llabel fallthrough lbl
  | Lbranch lbl ->
      I.jmp (label lbl)
  | Lcondbranch(tst, lbl) ->
      let lbl = label lbl in
      begin match tst with
      | Itruetest ->
          output_test_zero i.arg.(0);
          I.jne lbl
      | Ifalsetest ->
          output_test_zero i.arg.(0);
          I.je lbl
      | Iinttest cmp ->
          I.cmp (arg i 1) (arg i 0);
          I.j (cond cmp) lbl
      | Iinttest_imm((Isigned Ceq | Isigned Cne |
                      Iunsigned Ceq | Iunsigned Cne) as cmp, 0) ->
          output_test_zero i.arg.(0);
          I.j (cond cmp) lbl
      | Iinttest_imm(cmp, n) ->
          I.cmp (int n) (arg i 0);
          I.j (cond cmp) lbl
      | Ifloattest cmp ->
          emit_float_test cmp i lbl
      | Ioddtest ->
          I.test (int 1) (arg8 i 0);
          I.jne lbl
      | Ieventest ->
          I.test (int 1) (arg8 i 0);
          I.je lbl
      end
  | Lcondbranch3(lbl0, lbl1, lbl2) ->
      I.cmp (int 1) (arg i 0);
      begin match lbl0 with
      | None -> ()
      | Some lbl -> I.jb (label lbl)
      end;
      begin match lbl1 with
      | None -> ()
      | Some lbl -> I.je (label lbl)
      end;
      begin match lbl2 with
      | None -> ()
      | Some lbl -> I.ja (label lbl)
      end
  | Lswitch jumptbl ->
      let lbl = emit_label (new_label()) in
      (* rax and rdx are clobbered by the Lswitch,
         meaning that no variable that is live across the Lswitch
         is assigned to rax or rdx.  However, the argument to Lswitch
         can still be assigned to one of these two registers, so
         we must be careful not to clobber it before use. *)
      let (tmp1, tmp2) =
        if i.arg.(0).loc = Reg 0 (* rax *)
        then (phys_reg 4 (*rdx*), phys_reg 0 (*rax*))
        else (phys_reg 0 (*rax*), phys_reg 4 (*rdx*)) in
      I.lea (mem64_rip NONE lbl) (reg tmp1);
      I.movsxd (mem64 DWORD 0 (arg64 i 0) ~scale:4 ~base:(reg64 tmp1))
               (reg tmp2);
      I.add (reg tmp2) (reg tmp1);
      I.jmp (reg tmp1);

      begin match system with
      | S_mingw64 | S_cygwin -> D.section [".rdata"] (Some "dr") []
      | S_macosx | S_win64 -> () (* with LLVM/OS X and MASM, use the text segment *)
      | _ -> D.section [".rodata"] None []
      end;
      D.align 4;
      _label lbl;
      for i = 0 to Array.length jumptbl - 1 do
        D.long (ConstSub (ConstLabel(emit_label jumptbl.(i)),
                         ConstLabel lbl))
      done;
      emit_named_text_section !function_name
  | Lentertrap ->
      ()
  | Ladjust_trap_depth { delta_traps; } ->
      (* each trap occupies 16 bytes on the stack *)
      let delta = 16 * delta_traps in
      cfi_adjust_cfa_offset delta;
      stack_offset := !stack_offset + delta
  | Lpushtrap { lbl_handler; } ->
      let load_label_addr s arg =
        if !Clflags.pic_code then
          I.lea (mem64_rip NONE (emit_label s)) arg
        else
          I.mov (sym (emit_label s)) arg
      in
      load_label_addr lbl_handler r11;
      cfi_adjust_cfa_offset 8;
      I.push r11;
      cfi_adjust_cfa_offset 8;
      I.push (domain_field Domainstate.Domain_exn_handler);
      I.sub rsp (mem64 NONE 0 RSP);
      I.mov rsp (domain_field Domainstate.Domain_exn_handler);
      stack_offset := !stack_offset + 16
  | Lpoptrap ->
      I.add rsp (mem64 NONE 0 RSP);
      I.pop (domain_field Domainstate.Domain_exn_handler);
      cfi_adjust_cfa_offset (-8);
      I.add (int 8) rsp;
      cfi_adjust_cfa_offset (-8);
      stack_offset := !stack_offset - 16
  | Lraise k ->
      (* No Spacetime instrumentation is required for [caml_raise_exn] and
         [caml_reraise_exn].  The only function called that might affect the
         trie is [caml_stash_backtrace], and it does not. *)
      begin match k with
      | Lambda.Raise_regular ->
          emit_call "caml_raise_exn";
          record_frame Reg.Set.empty true i.dbg
      | Lambda.Raise_reraise ->
          emit_call "caml_reraise_exn";
          record_frame Reg.Set.empty true i.dbg
      | Lambda.Raise_notrace ->
          I.mov (domain_field Domainstate.Domain_exn_handler) rsp;
          I.add rsp (mem64 NONE 0 RSP);
          I.pop (domain_field Domainstate.Domain_exn_handler);
          I.pop r11;
          I.jmp r11
      end

let rec emit_all fallthrough i =
  match i.desc with
  | Lend -> ()
  | _ ->
      emit_instr fallthrough i;
      emit_all (Linear.has_fallthrough i.desc) i.next


let all_functions = ref []


type preproc_fun_result =
  {max_stack_size : int;
   contains_nontail_calls : bool;
   contains_external_calls : bool}

let preproc_fun fun_body _fun_name =
  let rec proc_instr r a i =
    if i.desc = Lend then r else
        let upd_size r delta =
          {r with max_stack_size = max r.max_stack_size (a+delta)}
        in
        let (r',a') = match i.desc with
          | Lop (Istackoffset n) -> (upd_size r n, a+n)
          | Lpushtrap _ -> (upd_size r 16, a+16)
          | Lpoptrap -> (r, a-16)
          | Lop (Iextcall _ | Ialloc _ | Iintop (Icheckbound _)
                 | Iintop_imm (Icheckbound _, _)) ->
              ({r with contains_external_calls = true;
                       (* +24 bytes for caml_context *)
                       max_stack_size = max r.max_stack_size (a+24)}, a)
          | Lop (Icall_ind _ | Icall_imm _ ) ->
              ({r with contains_nontail_calls = true}, a)
          | _ -> (r, a)
        in
        proc_instr r' a' i.next
  in
  let fs = frame_size () in
  let r =
    {max_stack_size = fs;
     contains_nontail_calls = false;
     contains_external_calls = false}
  in
  proc_instr r fs fun_body

let emit_block_header_for_closure () =
  let not_markable = Nativeint.shift_left (Nativeint.of_int 3) 8 in
  let header =
    Nativeint.logor not_markable (Nativeint.of_int Obj.abstract_tag)
  in
  let open D in
  qword (const_nat Nativeint.zero);
  qword (const_nat header)

(* Emission of a function declaration *)

let fundecl fundecl =
  function_name := fundecl.fun_name;
  fastcode_flag := fundecl.fun_fast;
  tailrec_entry_point := fundecl.fun_tailrec_entry_point_label;
  stack_offset := 0;
  call_gc_sites := [];
  bound_error_sites := [];
  bound_error_call := 0;
  for i = 0 to Proc.num_register_classes - 1 do
    num_stack_slots.(i) <- fundecl.fun_num_stack_slots.(i);
  done;
  prologue_required := fundecl.fun_prologue_required;
  frame_required := fundecl.fun_frame_required;
  all_functions := fundecl :: !all_functions;
  emit_named_text_section !function_name;
  D.align 16;
  add_def_symbol fundecl.fun_name;
  emit_block_header_for_closure ();
  if system = S_macosx
  && not !Clflags.output_c_object
  && is_generic_function fundecl.fun_name
  then (* PR#4690 *)
    D.private_extern (emit_symbol fundecl.fun_name)
  else
    D.global (emit_symbol fundecl.fun_name);
  D.label (emit_symbol fundecl.fun_name);
  emit_debug_info fundecl.fun_dbg;
  cfi_startproc ();
  if !Clflags.runtime_variant = "d" then
    emit_call "caml_assert_stack_invariants";
  let { max_stack_size; contains_nontail_calls; contains_external_calls = _ } =
    preproc_fun fundecl.fun_body fundecl.fun_name in
  let handle_overflow = ref None in
  if contains_nontail_calls || max_stack_size >= stack_threshold_size then begin
    let (overflow,ret) = new_label(), new_label() in
    let threshold_offset = Domainstate.stack_ctx_words * 8 + stack_threshold_size in
    I.lea (mem64 NONE (-(max_stack_size + threshold_offset)) RSP) r10;
    if Config.stats then begin
      I.inc (domain_field Domainstate.Domain_stackoverflow_checks);
    end;
    I.cmp (domain_field Domainstate.Domain_current_stack) r10;
    I.jb (label overflow);
    def_label ret;
    handle_overflow := Some (overflow, ret)
  end;
  emit_all true fundecl.fun_body;
  List.iter emit_call_gc !call_gc_sites;
  emit_call_bound_errors ();
  (match !handle_overflow with None -> () | Some (overflow,ret) -> begin
    def_label overflow;
    (* Pass the desired stack size on the stack, since all of the
       argument-passing registers may be in use.
       Also serves to align the stack properly before the call *)
    I.push (int (Config.stack_threshold + max_stack_size / 8)); (* measured in words *)
    emit_call "caml_call_realloc_stack";
    I.pop r10; (* ignored *)
    I.jmp (label ret)
   end);
  if !frame_required then begin
    let n = frame_size() - 8 - (if fp then 8 else 0) in
    if n <> 0
    then begin
      cfi_adjust_cfa_offset (-n);
    end;
  end;
  cfi_endproc ();
  begin match system with
  | S_gnu | S_linux ->
      D.type_ (emit_symbol fundecl.fun_name) "@function";
      D.size (emit_symbol fundecl.fun_name)
        (ConstSub (
            ConstThis,
            ConstLabel (emit_symbol fundecl.fun_name)))
  | _ -> ()
  end

(* Emission of data *)

let emit_item = function
  | Cglobal_symbol s -> D.global (emit_symbol s)
  | Cdefine_symbol s -> add_def_symbol s; _label (emit_symbol s)
  | Cint8 n -> D.byte (const n)
  | Cint16 n -> D.word (const n)
  | Cint32 n -> D.long (const_nat n)
  | Cint n -> D.qword (const_nat n)
  | Csingle f -> D.long  (Const (Int64.of_int32 (Int32.bits_of_float f)))
  | Cdouble f -> D.qword (Const (Int64.bits_of_float f))
  | Csymbol_address s -> add_used_symbol s; D.qword (ConstLabel (emit_symbol s))
  | Cstring s -> D.bytes s
  | Cskip n -> if n > 0 then D.space n
  | Calign n -> D.align n

let data l =
  D.data ();
  D.align 8;
  List.iter emit_item l

(* Beginning / end of an assembly file *)

let begin_assembly() =
  X86_proc.reset_asm_code ();
  reset_debug_info();                   (* PR#5603 *)
  reset_imp_table();
  float_constants := [];
  all_functions := [];
  if system = S_win64 then begin
    D.extrn "caml_call_gc" NEAR;
    D.extrn "caml_call_gc1" NEAR;
    D.extrn "caml_call_gc2" NEAR;
    D.extrn "caml_call_gc3" NEAR;
    D.extrn "caml_c_call" NEAR;
    D.extrn "caml_allocN" NEAR;
    D.extrn "caml_alloc1" NEAR;
    D.extrn "caml_alloc2" NEAR;
    D.extrn "caml_alloc3" NEAR;
    D.extrn "caml_ml_array_bound_error" NEAR;
    D.extrn "caml_raise_exn" NEAR;
  end;


  if !Clflags.dlcode || Arch.win64 then begin
    (* from amd64.S; could emit these constants on demand *)
    begin match system with
    | S_macosx -> D.section ["__TEXT";"__literal16"] None ["16byte_literals"]
    | S_mingw64 | S_cygwin -> D.section [".rdata"] (Some "dr") []
    | S_win64 -> D.data ()
    | _ -> D.section [".rodata.cst8"] (Some "a") ["@progbits"]
    end;
    D.align 16;
    _label (emit_symbol "caml_negf_mask");
    D.qword (Const 0x8000000000000000L);
    D.qword (Const 0L);
    D.align 16;
    _label (emit_symbol "caml_absf_mask");
    D.qword (Const 0x7FFFFFFFFFFFFFFFL);
    D.qword (Const 0xFFFFFFFFFFFFFFFFL);
  end;

  D.data ();
  emit_global_label "data_begin";

  emit_named_text_section (Compilenv.make_symbol (Some "code_begin"));
  emit_global_label "code_begin";
  if system = S_macosx then I.nop (); (* PR#4690 *)
  ()

let emit_spacetime_shapes () =
  D.data ();
  D.align 8;
  emit_global_label "spacetime_shapes";
  List.iter (fun fundecl ->
      (* CR-someday mshinwell: some of this should be platform independent *)
      begin match fundecl.fun_spacetime_shape with
      | None -> ()
      | Some shape ->
        let funsym = emit_symbol fundecl.fun_name in
        D.comment ("Shape for " ^ funsym ^ ":");
        D.qword (ConstLabel funsym);
        List.iter (fun (part_of_shape, label) ->
            let tag =
              match part_of_shape with
              | Direct_call_point _ -> 1
              | Indirect_call_point -> 2
              | Allocation_point -> 3
            in
            D.qword (Const (Int64.of_int tag));
            D.qword (ConstLabel (emit_label label));
            begin match part_of_shape with
            | Direct_call_point { callee; } ->
              D.qword (ConstLabel (emit_symbol callee))
            | Indirect_call_point -> ()
            | Allocation_point -> ()
            end)
          shape;
          D.qword (Const 0L)
      end)
    !all_functions;
  D.qword (Const 0L);
  D.comment "End of Spacetime shapes."

let end_assembly() =
  if !float_constants <> [] then begin
    begin match system with
    | S_macosx -> D.section ["__TEXT";"__literal8"] None ["8byte_literals"]
    | S_mingw64 | S_cygwin -> D.section [".rdata"] (Some "dr") []
    | S_win64 -> D.data ()
    | _ -> D.section [".rodata.cst8"] (Some "a") ["@progbits"]
    end;
    List.iter (fun (cst,lbl) -> emit_float_constant cst lbl) !float_constants
  end;

  emit_named_text_section (Compilenv.make_symbol (Some "code_end"));
  if system = S_macosx then I.nop ();
  (* suppress "ld warning: atom sorting error" *)

  emit_global_label "code_end";

  emit_imp_table();

  D.data ();
  D.qword (const 0);  (* PR#6329 *)
  emit_global_label "data_end";
  D.qword (const 0);

  D.align 8;                            (* PR#7591 *)
  emit_global_label "frametable";

  let setcnt = ref 0 in
  emit_frames
    { efa_code_label = (fun l -> D.qword (ConstLabel (emit_label l)));
      efa_data_label = (fun l -> D.qword (ConstLabel (emit_label l)));
      efa_16 = (fun n -> D.word (const n));
      efa_32 = (fun n -> D.long (const_32 n));
      efa_word = (fun n -> D.qword (const n));
      efa_align = D.align;
      efa_label_rel =
        (fun lbl ofs ->
           let c =
             ConstAdd (
               ConstSub(ConstLabel(emit_label lbl), ConstThis),
               const_32 ofs
             ) in
           if system = S_macosx then begin
             incr setcnt;
             let s = Printf.sprintf "L$set$%d" !setcnt in
             D.setvar (s, c);
             D.long (ConstLabel s)
           end else
             D.long c
        );
      efa_def_label = (fun l -> _label (emit_label l));
      efa_string = (fun s -> D.bytes (s ^ "\000"))
    };

  if Config.spacetime then begin
    emit_spacetime_shapes ()
	end;

  if system = S_linux then
    (* Mark stack as non-executable, PR#4564 *)
    D.section [".note.GNU-stack"] (Some "") [ "%progbits" ];

  if system = S_win64 then begin
    D.comment "External functions";
    String.Set.iter
      (fun s ->
         if not (String.Set.mem s !symbols_defined) then
           D.extrn (emit_symbol s) NEAR)
      !symbols_used;
    symbols_used := String.Set.empty;
    symbols_defined := String.Set.empty;
  end;

  let asm =
    if !Emitaux.create_asm_file then
      Some
        (
         (if X86_proc.masm then X86_masm.generate_asm
          else X86_gas.generate_asm) !Emitaux.output_channel
        )
    else
      None
  in
  X86_proc.generate_code asm<|MERGE_RESOLUTION|>--- conflicted
+++ resolved
@@ -561,10 +561,6 @@
   | Lop(Iconst_int n) ->
       if n = 0n then begin
         match i.res.(0).loc with
-<<<<<<< HEAD
-      | Reg _ -> I.xor (res i 0) (res i 0)
-      | _     -> I.mov (int 0) (res i 0)
-=======
         | Reg _ ->
           (* Clearing the bottom half also clears the top half (except for
              64-bit-only registers where the behaviour is as if the operands
@@ -579,7 +575,6 @@
           I.mov (nat n) (res32 i 0)
         | _ ->
           I.mov (nat n) (res i 0)
->>>>>>> d01f0b7d
       end else
         I.mov (nat n) (res i 0)
   | Lop(Iconst_float f) ->
