--- conflicted
+++ resolved
@@ -196,21 +196,11 @@
   State.idx = 0;
 }
 
-<<<<<<< HEAD
 let random_key = Domain.DLS.new_key mk_default
-=======
-let bits () = State.bits default
-let int bound = State.int default bound
-let full_int bound = State.full_int default bound
-let int32 bound = State.int32 default bound
-let nativeint bound = State.nativeint default bound
-let int64 bound = State.int64 default bound
-let float scale = State.float default scale
-let bool () = State.bool default
->>>>>>> 0ba253df
 
 let bits () = State.bits (Domain.DLS.get random_key)
 let int bound = State.int (Domain.DLS.get random_key) bound
+let full_int bound = State.full_int (Domain.DLS.get random_key) bound
 let int32 bound = State.int32 (Domain.DLS.get random_key) bound
 let nativeint bound = State.nativeint (Domain.DLS.get random_key) bound
 let int64 bound = State.int64 (Domain.DLS.get random_key) bound
