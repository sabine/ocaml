(**************************************************************************)
(*                                                                        *)
(*                                 OCaml                                  *)
(*                                                                        *)
(*             Pierre Weis, projet Cristal, INRIA Rocquencourt            *)
(*                                                                        *)
(*   Copyright 1996 Institut National de Recherche en Informatique et     *)
(*     en Automatique.                                                    *)
(*                                                                        *)
(*   All rights reserved.  This file is distributed under the terms of    *)
(*   the GNU Lesser General Public License version 2.1, with the          *)
(*   special exception on linking described in the file LICENSE.          *)
(*                                                                        *)
(**************************************************************************)

(* A pretty-printing facility and definition of formatters for 'parallel'
   (i.e. unrelated or independent) pretty-printing on multiple out channels. *)

(*
   The pretty-printing engine internal data structures.
*)

let id x = x

(* A devoted type for sizes to avoid confusion
   between sizes and mere integers. *)
module Size : sig
  type t

  val to_int : t -> int
  val of_int : int -> t
  val zero : t
  val unknown : t
  val is_known : t -> bool
end  = struct
  type t = int

  let to_int = id
  let of_int = id
  let zero = 0
  let unknown = -1
  let is_known n = n >= 0
end



(* The pretty-printing boxes definition:
   a pretty-printing box is either
   - hbox: horizontal box (no line splitting)
   - vbox: vertical box (every break hint splits the line)
   - hvbox: horizontal/vertical box
     (the box behaves as an horizontal box if it fits on
      the current line, otherwise the box behaves as a vertical box)
   - hovbox: horizontal or vertical compacting box
     (the box is compacting material, printing as much material as possible
      on every lines)
   - box: horizontal or vertical compacting box with enhanced box structure
     (the box behaves as an horizontal or vertical box but break hints split
      the line if splitting would move to the left)
*)
type box_type = CamlinternalFormatBasics.block_type =
  | Pp_hbox | Pp_vbox | Pp_hvbox | Pp_hovbox | Pp_box | Pp_fits


(* The pretty-printing tokens definition:
   are either text to print or pretty printing
   elements that drive indentation and line splitting. *)
type pp_token =
  | Pp_text of string          (* normal text *)
  | Pp_break of {              (* complete break *)
      fits: string * int * string;   (* line is not split *)
      breaks: string * int * string; (* line is split *)
    }
  | Pp_tbreak of int * int     (* go to next tabulation *)
  | Pp_stab                    (* set a tabulation *)
  | Pp_begin of int * box_type (* beginning of a box *)
  | Pp_end                     (* end of a box *)
  | Pp_tbegin of tbox          (* beginning of a tabulation box *)
  | Pp_tend                    (* end of a tabulation box *)
  | Pp_newline                 (* to force a newline inside a box *)
  | Pp_if_newline              (* to do something only if this very
                                  line has been broken *)
  | Pp_open_tag of stag         (* opening a tag name *)
  | Pp_close_tag               (* closing the most recently open tag *)

and stag = ..

and tbox = Pp_tbox of int list ref  (* Tabulation box *)

type tag = string
type stag += String_tag of tag


(* The pretty-printer queue:
   pretty-printing material is not written in the output as soon as emitted;
   instead, the material is simply recorded in the pretty-printer queue,
   until the enclosing box has a known computed size and proper splitting
   decisions can be made.

   The pretty-printer queue contains formatting elements to be printed.
   Each formatting element is a tuple (size, token, length), where
   - length is the declared length of the token,
   - size is effective size of the token when it is printed
     (size is set when the size of the box is known, so that size of break
      hints are definitive). *)
type pp_queue_elem = {
  mutable size : Size.t;
  token : pp_token;
  length : int;
}


(* The pretty-printer queue definition. *)
type pp_queue = pp_queue_elem Queue.t

(* The pretty-printer scanning stack. *)

(* The pretty-printer scanning stack: scanning element definition. *)
type pp_scan_elem = {
  left_total : int; (* Value of pp_left_total when the element was enqueued. *)
  queue_elem : pp_queue_elem
}

(* The pretty-printer formatting stack:
   the formatting stack contains the description of all the currently active
   boxes; the pretty-printer formatting stack is used to split the lines
   while printing tokens. *)

(* The pretty-printer formatting stack: formatting stack element definition.
   Each stack element describes a pretty-printing box. *)
type pp_format_elem = { box_type : box_type; width : int }

(* The formatter definition.
   Each formatter value is a pretty-printer instance with all its
   machinery. *)
type formatter = {
  (* The pretty-printer scanning stack. *)
  pp_scan_stack : pp_scan_elem Stack.t;
  (* The pretty-printer formatting stack. *)
  pp_format_stack : pp_format_elem Stack.t;
  pp_tbox_stack : tbox Stack.t;
  (* The pretty-printer semantics tag stack. *)
  pp_tag_stack : stag Stack.t;
  pp_mark_stack : stag Stack.t;
  (* Value of right margin. *)
  mutable pp_margin : int;
  (* Minimal space left before margin, when opening a box. *)
  mutable pp_min_space_left : int;
  (* Maximum value of indentation:
     no box can be opened further. *)
  mutable pp_max_indent : int;
  (* Space remaining on the current line. *)
  mutable pp_space_left : int;
  (* Current value of indentation. *)
  mutable pp_current_indent : int;
  (* True when the line has been broken by the pretty-printer. *)
  mutable pp_is_new_line : bool;
  (* Total width of tokens already printed. *)
  mutable pp_left_total : int;
  (* Total width of tokens ever put in queue. *)
  mutable pp_right_total : int;
  (* Current number of open boxes. *)
  mutable pp_curr_depth : int;
  (* Maximum number of boxes which can be simultaneously open. *)
  mutable pp_max_boxes : int;
  (* Ellipsis string. *)
  mutable pp_ellipsis : string;
  (* Output function. *)
  mutable pp_out_string : string -> int -> int -> unit;
  (* Flushing function. *)
  mutable pp_out_flush : unit -> unit;
  (* Output of new lines. *)
  mutable pp_out_newline : unit -> unit;
  (* Output of break hints spaces. *)
  mutable pp_out_spaces : int -> unit;
  (* Output of indentation of new lines. *)
  mutable pp_out_indent : int -> unit;
  (* Are tags printed ? *)
  mutable pp_print_tags : bool;
  (* Are tags marked ? *)
  mutable pp_mark_tags : bool;
  (* Find opening and closing markers of tags. *)
  mutable pp_mark_open_tag : stag -> string;
  mutable pp_mark_close_tag : stag -> string;
  mutable pp_print_open_tag : stag -> unit;
  mutable pp_print_close_tag : stag -> unit;
  (* The pretty-printer queue. *)
  pp_queue : pp_queue;
}


(* The formatter specific tag handling functions. *)
type formatter_stag_functions = {
  mark_open_stag : stag -> string;
  mark_close_stag : stag -> string;
  print_open_stag : stag -> unit;
  print_close_stag : stag -> unit;
}


(* The formatter functions to output material. *)
type formatter_out_functions = {
  out_string : string -> int -> int -> unit;
  out_flush : unit -> unit;
  out_newline : unit -> unit;
  out_spaces : int -> unit;
  out_indent : int -> unit;
}


(*

  Auxiliaries and basic functions.

*)

(* Enter a token in the pretty-printer queue. *)
let pp_enqueue state token =
  state.pp_right_total <- state.pp_right_total + token.length;
  Queue.add token state.pp_queue


let pp_clear_queue state =
  state.pp_left_total <- 1; state.pp_right_total <- 1;
  Queue.clear state.pp_queue


(* Pp_infinity: large value for default tokens size.

   Pp_infinity is documented as being greater than 1e10; to avoid
   confusion about the word 'greater', we choose pp_infinity greater
   than 1e10 + 1; for correct handling of tests in the algorithm,
   pp_infinity must be even one more than 1e10 + 1; let's stand on the
   safe side by choosing 1.e10+10.

   Pp_infinity could probably be 1073741823 that is 2^30 - 1, that is
   the minimal upper bound for integers; now that max_int is defined,
   this limit could also be defined as max_int - 1.

   However, before setting pp_infinity to something around max_int, we
   must carefully double-check all the integer arithmetic operations
   that involve pp_infinity, since any overflow would wreck havoc the
   pretty-printing algorithm's invariants. Given that this arithmetic
   correctness check is difficult and error prone and given that 1e10
   + 1 is in practice large enough, there is no need to attempt to set
   pp_infinity to the theoretically maximum limit. It is not worth the
   burden ! *)
let pp_infinity = 1000000010

(* Output functions for the formatter. *)
let pp_output_string state s = state.pp_out_string s 0 (String.length s)
and pp_output_newline state = state.pp_out_newline ()
and pp_output_spaces state n = state.pp_out_spaces n
and pp_output_indent state n = state.pp_out_indent n

(* Format a textual token *)
let format_pp_text state size text =
  state.pp_space_left <- state.pp_space_left - size;
  pp_output_string state text;
  state.pp_is_new_line <- false

(* Format a string by its length, if not empty *)
let format_string state s =
  if s <> "" then format_pp_text state (String.length s) s

(* To format a break, indenting a new line. *)
let break_new_line state (before, offset, after) width =
  format_string state before;
  pp_output_newline state;
  state.pp_is_new_line <- true;
  let indent = state.pp_margin - width + offset in
  (* Don't indent more than pp_max_indent. *)
  let real_indent = Int.min state.pp_max_indent indent in
  state.pp_current_indent <- real_indent;
  state.pp_space_left <- state.pp_margin - state.pp_current_indent;
  pp_output_indent state state.pp_current_indent;
  format_string state after


(* To force a line break inside a box: no offset is added. *)
let break_line state width = break_new_line state ("", 0, "") width

(* To format a break that fits on the current line. *)
let break_same_line state (before, width, after) =
  format_string state before;
  state.pp_space_left <- state.pp_space_left - width;
  pp_output_spaces state width;
  format_string state after


(* To indent no more than pp_max_indent, if one tries to open a box
   beyond pp_max_indent, then the box is rejected on the left
   by simulating a break. *)
let pp_force_break_line state =
  match Stack.top_opt state.pp_format_stack with
  | None -> pp_output_newline state
  | Some { box_type; width } ->
    if width > state.pp_space_left then
      match box_type with
      | Pp_fits | Pp_hbox -> ()
      | Pp_vbox | Pp_hvbox | Pp_hovbox | Pp_box -> break_line state width


(* To skip a token, if the previous line has been broken. *)
let pp_skip_token state =
  match Queue.take_opt state.pp_queue with
  | None -> () (* print_if_newline must have been the last printing command *)
  | Some { size; length; _ } ->
    state.pp_left_total <- state.pp_left_total - length;
    state.pp_space_left <- state.pp_space_left + Size.to_int size


(*

  The main pretty printing functions.

*)

(* Formatting a token with a given size. *)
let format_pp_token state size = function

  | Pp_text s ->
    format_pp_text state size s

  | Pp_begin (off, ty) ->
    let insertion_point = state.pp_margin - state.pp_space_left in
    if insertion_point > state.pp_max_indent then
      (* can not open a box right there. *)
      begin pp_force_break_line state end;
    let width = state.pp_space_left - off in
    let box_type =
      match ty with
      | Pp_vbox -> Pp_vbox
      | Pp_hbox | Pp_hvbox | Pp_hovbox | Pp_box | Pp_fits ->
        if size > state.pp_space_left then ty else Pp_fits in
    Stack.push { box_type; width } state.pp_format_stack

  | Pp_end ->
    Stack.pop_opt state.pp_format_stack |> ignore

  | Pp_tbegin (Pp_tbox _ as tbox) ->
    Stack.push tbox state.pp_tbox_stack

  | Pp_tend ->
    Stack.pop_opt state.pp_tbox_stack |> ignore

  | Pp_stab ->
    begin match Stack.top_opt state.pp_tbox_stack with
    | None -> () (* No open tabulation box. *)
    | Some (Pp_tbox tabs) ->
      let rec add_tab n = function
        | [] -> [n]
        | x :: l as ls -> if n < x then n :: ls else x :: add_tab n l in
      tabs := add_tab (state.pp_margin - state.pp_space_left) !tabs
    end

  | Pp_tbreak (n, off) ->
    let insertion_point = state.pp_margin - state.pp_space_left in
    begin match Stack.top_opt state.pp_tbox_stack with
    | None -> () (* No open tabulation box. *)
    | Some (Pp_tbox tabs) ->
      let tab =
        match !tabs with
        | [] -> insertion_point
        | first :: _ ->
          let rec find = function
            | head :: tail ->
              if head >= insertion_point then head else find tail
            | [] -> first in
          find !tabs in
      let offset = tab - insertion_point in
      if offset >= 0
      then break_same_line state ("", offset + n, "")
      else break_new_line state ("", tab + off, "") state.pp_margin
    end

  | Pp_newline ->
    begin match Stack.top_opt state.pp_format_stack with
    | None -> pp_output_newline state (* No open box. *)
    | Some { width; _} -> break_line state width
    end

  | Pp_if_newline ->
    if state.pp_current_indent != state.pp_margin - state.pp_space_left
    then pp_skip_token state

  | Pp_break { fits; breaks } ->
    let before, off, _ = breaks in
    begin match Stack.top_opt state.pp_format_stack with
    | None -> () (* No open box. *)
    | Some { box_type; width } ->
      begin match box_type with
      | Pp_hovbox ->
        if size + String.length before > state.pp_space_left
        then break_new_line state breaks width
        else break_same_line state fits
      | Pp_box ->
        (* Have the line just been broken here ? *)
        if state.pp_is_new_line then break_same_line state fits else
        if size + String.length before > state.pp_space_left
          then break_new_line state breaks width else
        (* break the line here leads to new indentation ? *)
        if state.pp_current_indent > state.pp_margin - width + off
        then break_new_line state breaks width
        else break_same_line state fits
      | Pp_hvbox -> break_new_line state breaks width
      | Pp_fits -> break_same_line state fits
      | Pp_vbox -> break_new_line state breaks width
      | Pp_hbox -> break_same_line state fits
      end
    end

   | Pp_open_tag tag_name ->
     let marker = state.pp_mark_open_tag tag_name in
     pp_output_string state marker;
     Stack.push tag_name state.pp_mark_stack

   | Pp_close_tag ->
     begin match Stack.pop_opt state.pp_mark_stack with
     | None -> () (* No more tag to close. *)
     | Some tag_name ->
       let marker = state.pp_mark_close_tag tag_name in
       pp_output_string state marker
     end


(* Print if token size is known else printing is delayed.
   Printing is delayed when the text waiting in the queue requires
   more room to format than exists on the current line. *)
let rec advance_left state =
  match Queue.peek_opt state.pp_queue with
  | None -> () (* No tokens to print *)
  | Some { size; token; length } ->
    let pending_count = state.pp_right_total - state.pp_left_total in
    if Size.is_known size || pending_count >= state.pp_space_left then begin
      Queue.take state.pp_queue |> ignore; (* Not empty: we peek into it *)
      let size = if Size.is_known size then Size.to_int size else pp_infinity in
      format_pp_token state size token;
      state.pp_left_total <- length + state.pp_left_total;
      (advance_left [@tailcall]) state
    end


(* To enqueue a token : try to advance. *)
let enqueue_advance state tok = pp_enqueue state tok; advance_left state


(* To enqueue strings. *)
let enqueue_string_as state size s =
  enqueue_advance state { size; token = Pp_text s; length = Size.to_int size }


let enqueue_string state s =
  enqueue_string_as state (Size.of_int (String.length s)) s


(* Routines for scan stack
   determine size of boxes. *)

(* The scan_stack is never empty. *)
let initialize_scan_stack stack =
  Stack.clear stack;
  let queue_elem = { size = Size.unknown; token = Pp_text ""; length = 0 } in
  Stack.push { left_total = -1; queue_elem } stack

(* Setting the size of boxes on scan stack:
   if ty = true then size of break is set else size of box is set;
   in each case pp_scan_stack is popped.

   Note:
   Pattern matching on scan stack is exhaustive, since scan_stack is never
   empty.
   Pattern matching on token in scan stack is also exhaustive,
   since scan_push is used on breaks and opening of boxes. *)
let set_size state ty =
  match Stack.top_opt state.pp_scan_stack with
  | None -> () (* scan_stack is never empty. *)
  | Some { left_total; queue_elem } ->
    let size = Size.to_int queue_elem.size in
    (* test if scan stack contains any data that is not obsolete. *)
    if left_total < state.pp_left_total then
      initialize_scan_stack state.pp_scan_stack
    else
      match queue_elem.token with
      | Pp_break _ | Pp_tbreak (_, _) ->
        if ty then begin
          queue_elem.size <- Size.of_int (state.pp_right_total + size);
          Stack.pop_opt state.pp_scan_stack |> ignore
        end
      | Pp_begin (_, _) ->
        if not ty then begin
          queue_elem.size <- Size.of_int (state.pp_right_total + size);
          Stack.pop_opt state.pp_scan_stack |> ignore
        end
      | Pp_text _ | Pp_stab | Pp_tbegin _ | Pp_tend | Pp_end
      | Pp_newline | Pp_if_newline | Pp_open_tag _ | Pp_close_tag ->
        () (* scan_push is only used for breaks and boxes. *)


(* Push a token on pretty-printer scanning stack.
   If b is true set_size is called. *)
let scan_push state b token =
  pp_enqueue state token;
  if b then set_size state true;
  let elem = { left_total = state.pp_right_total; queue_elem = token } in
  Stack.push elem state.pp_scan_stack


(* To open a new box :
   the user may set the depth bound pp_max_boxes
   any text nested deeper is printed as the ellipsis string. *)
let pp_open_box_gen state indent br_ty =
  state.pp_curr_depth <- state.pp_curr_depth + 1;
  if state.pp_curr_depth < state.pp_max_boxes then
    let size = Size.of_int (- state.pp_right_total) in
    let elem = { size; token = Pp_begin (indent, br_ty); length = 0 } in
    scan_push state false elem else
  if state.pp_curr_depth = state.pp_max_boxes
  then enqueue_string state state.pp_ellipsis


(* The box which is always open. *)
let pp_open_sys_box state = pp_open_box_gen state 0 Pp_hovbox

(* Close a box, setting sizes of its sub boxes. *)
let pp_close_box state () =
  if state.pp_curr_depth > 1 then
  begin
    if state.pp_curr_depth < state.pp_max_boxes then
    begin
      pp_enqueue state { size = Size.zero; token = Pp_end; length = 0 };
      set_size state true; set_size state false
    end;
    state.pp_curr_depth <- state.pp_curr_depth - 1;
  end


(* Open a tag, pushing it on the tag stack. *)
let pp_open_stag state tag_name =
  if state.pp_print_tags then
  begin
    Stack.push tag_name state.pp_tag_stack;
    state.pp_print_open_tag tag_name
  end;
  if state.pp_mark_tags then
    let token = Pp_open_tag tag_name in
    pp_enqueue state { size = Size.zero; token; length = 0 }


(* Close a tag, popping it from the tag stack. *)
let pp_close_stag state () =
  if state.pp_mark_tags then
    pp_enqueue state { size = Size.zero; token = Pp_close_tag; length = 0 };
  if state.pp_print_tags then
    match Stack.pop_opt state.pp_tag_stack with
    | None -> () (* No more tag to close. *)
    | Some tag_name ->
      state.pp_print_close_tag tag_name

let pp_open_tag state s = pp_open_stag state (String_tag s)
let pp_close_tag state () = pp_close_stag state ()

let pp_set_print_tags state b = state.pp_print_tags <- b
let pp_set_mark_tags state b = state.pp_mark_tags <- b
let pp_get_print_tags state () = state.pp_print_tags
let pp_get_mark_tags state () = state.pp_mark_tags
let pp_set_tags state b =
  pp_set_print_tags state b; pp_set_mark_tags state b


(* Handling tag handling functions: get/set functions. *)
let pp_get_formatter_stag_functions state () = {
  mark_open_stag = state.pp_mark_open_tag;
  mark_close_stag = state.pp_mark_close_tag;
  print_open_stag = state.pp_print_open_tag;
  print_close_stag = state.pp_print_close_tag;
}


let pp_set_formatter_stag_functions state {
     mark_open_stag = mot;
     mark_close_stag = mct;
     print_open_stag = pot;
     print_close_stag = pct;
  } =
  state.pp_mark_open_tag <- mot;
  state.pp_mark_close_tag <- mct;
  state.pp_print_open_tag <- pot;
  state.pp_print_close_tag <- pct


(* Initialize pretty-printer. *)
let pp_rinit state =
  pp_clear_queue state;
  initialize_scan_stack state.pp_scan_stack;
  Stack.clear state.pp_format_stack;
  Stack.clear state.pp_tbox_stack;
  Stack.clear state.pp_tag_stack;
  Stack.clear state.pp_mark_stack;
  state.pp_current_indent <- 0;
  state.pp_curr_depth <- 0;
  state.pp_space_left <- state.pp_margin;
  pp_open_sys_box state

let clear_tag_stack state =
  Stack.iter (fun _ -> pp_close_tag state ()) state.pp_tag_stack


(* Flushing pretty-printer queue. *)
let pp_flush_queue state b =
  clear_tag_stack state;
  while state.pp_curr_depth > 1 do
    pp_close_box state ()
  done;
  state.pp_right_total <- pp_infinity;
  advance_left state;
  if b then pp_output_newline state;
  pp_rinit state

(*

  Procedures to format values and use boxes.

*)

(* To format a string. *)
let pp_print_as_size state size s =
  if state.pp_curr_depth < state.pp_max_boxes
  then enqueue_string_as state size s


let pp_print_as state isize s =
  pp_print_as_size state (Size.of_int isize) s


let pp_print_string state s =
  pp_print_as state (String.length s) s

let pp_print_bytes state s =
  pp_print_as state (Bytes.length s) (Bytes.to_string s)

(* To format an integer. *)
let pp_print_int state i = pp_print_string state (Int.to_string i)

(* To format a float. *)
let pp_print_float state f = pp_print_string state (string_of_float f)

(* To format a boolean. *)
let pp_print_bool state b = pp_print_string state (string_of_bool b)

(* To format a char. *)
let pp_print_char state c =
  pp_print_as state 1 (String.make 1 c)


(* Opening boxes. *)
let pp_open_hbox state () = pp_open_box_gen state 0 Pp_hbox
and pp_open_vbox state indent = pp_open_box_gen state indent Pp_vbox

and pp_open_hvbox state indent = pp_open_box_gen state indent Pp_hvbox
and pp_open_hovbox state indent = pp_open_box_gen state indent Pp_hovbox
and pp_open_box state indent = pp_open_box_gen state indent Pp_box


(* Printing queued text.

   [pp_print_flush] prints all pending items in the pretty-printer queue and
   then flushes the low level output device of the formatter to actually
   display printing material.

   [pp_print_newline] behaves as [pp_print_flush] after printing an additional
   new line. *)
let pp_print_newline state () =
  pp_flush_queue state true; state.pp_out_flush ()
and pp_print_flush state () =
  pp_flush_queue state false; state.pp_out_flush ()


(* To get a newline when one does not want to close the current box. *)
let pp_force_newline state () =
  if state.pp_curr_depth < state.pp_max_boxes then
    enqueue_advance state { size = Size.zero; token = Pp_newline; length = 0 }


(* To format something, only in case the line has just been broken. *)
let pp_print_if_newline state () =
  if state.pp_curr_depth < state.pp_max_boxes then
    enqueue_advance state
      { size = Size.zero; token = Pp_if_newline; length = 0 }


(* Generalized break hint that allows printing strings before/after
   same-line offset (width) or new-line offset *)
let pp_print_custom_break state ~fits ~breaks =
  let before, width, after = fits in
  if state.pp_curr_depth < state.pp_max_boxes then
    let size = Size.of_int (- state.pp_right_total) in
    let token = Pp_break { fits; breaks } in
    let length = String.length before + width + String.length after in
    let elem = { size; token; length } in
    scan_push state true elem

(* Printing break hints:
   A break hint indicates where a box may be broken.
   If line is broken then offset is added to the indentation of the current
   box else (the value of) width blanks are printed. *)
let pp_print_break state width offset =
  pp_print_custom_break state
    ~fits:("", width, "") ~breaks:("", offset, "")


(* Print a space :
   a space is a break hint that prints a single space if the break does not
   split the line;
   a cut is a break hint that prints nothing if the break does not split the
   line. *)
let pp_print_space state () = pp_print_break state 1 0
and pp_print_cut state () = pp_print_break state 0 0


(* Tabulation boxes. *)
let pp_open_tbox state () =
  state.pp_curr_depth <- state.pp_curr_depth + 1;
  if state.pp_curr_depth < state.pp_max_boxes then
    let size = Size.zero in
    let elem = { size; token = Pp_tbegin (Pp_tbox (ref [])); length = 0 } in
    enqueue_advance state elem


(* Close a tabulation box. *)
let pp_close_tbox state () =
  if state.pp_curr_depth > 1 then
  begin
   if state.pp_curr_depth < state.pp_max_boxes then
     let elem = { size = Size.zero; token = Pp_tend; length = 0 } in
     enqueue_advance state elem;
     state.pp_curr_depth <- state.pp_curr_depth - 1
  end


(* Print a tabulation break. *)
let pp_print_tbreak state width offset =
  if state.pp_curr_depth < state.pp_max_boxes then
    let size = Size.of_int (- state.pp_right_total) in
    let elem = { size; token = Pp_tbreak (width, offset); length = width } in
    scan_push state true elem


let pp_print_tab state () = pp_print_tbreak state 0 0

let pp_set_tab state () =
  if state.pp_curr_depth < state.pp_max_boxes then
    let elem = { size = Size.zero; token = Pp_stab; length = 0 } in
    enqueue_advance state elem


(*

  Procedures to control the pretty-printers

*)

(* Set_max_boxes. *)
let pp_set_max_boxes state n = if n > 1 then state.pp_max_boxes <- n

(* To know the current maximum number of boxes allowed. *)
let pp_get_max_boxes state () = state.pp_max_boxes

let pp_over_max_boxes state () = state.pp_curr_depth = state.pp_max_boxes

(* Ellipsis. *)
let pp_set_ellipsis_text state s = state.pp_ellipsis <- s
and pp_get_ellipsis_text state () = state.pp_ellipsis


(* To set the margin of pretty-printer. *)
let pp_limit n =
  if n < pp_infinity then n else pred pp_infinity


(* Internal pretty-printer functions. *)
let pp_set_min_space_left state n =
  if n >= 1 then
    let n = pp_limit n in
    state.pp_min_space_left <- n;
    state.pp_max_indent <- state.pp_margin - state.pp_min_space_left;
    pp_rinit state


(* Initially, we have :
   pp_max_indent = pp_margin - pp_min_space_left, and
   pp_space_left = pp_margin. *)
let pp_set_max_indent state n =
  if n > 1 then
    pp_set_min_space_left state (state.pp_margin - n)


let pp_get_max_indent state () = state.pp_max_indent

let pp_set_margin state n =
  if n >= 1 then
    let n = pp_limit n in
    state.pp_margin <- n;
    let new_max_indent =
      (* Try to maintain max_indent to its actual value. *)
      if state.pp_max_indent <= state.pp_margin
      then state.pp_max_indent else
      (* If possible maintain pp_min_space_left to its actual value,
         if this leads to a too small max_indent, take half of the
         new margin, if it is greater than 1. *)
       Int.max (Int.max (state.pp_margin - state.pp_min_space_left)
                (state.pp_margin / 2)) 1 in
    (* Rebuild invariants. *)
    pp_set_max_indent state new_max_indent


(** Geometry functions and types *)
type geometry = { max_indent:int; margin: int}

let validate_geometry {margin; max_indent} =
  if max_indent < 2 then
    Error "max_indent < 2"
  else if margin <= max_indent then
    Error "margin <= max_indent"
  else Ok ()

let check_geometry geometry =
  match validate_geometry geometry with
  | Ok () -> true
  | Error _ -> false

let pp_get_margin state () = state.pp_margin

let pp_set_full_geometry state {margin; max_indent} =
  pp_set_margin state margin;
  pp_set_max_indent state max_indent;
  ()

let pp_set_geometry state ~max_indent ~margin =
  let geometry = { max_indent; margin } in
  match validate_geometry geometry with
  | Error msg ->
    raise (Invalid_argument ("Format.pp_set_geometry: " ^ msg))
  | Ok () ->
    pp_set_full_geometry state geometry

let pp_safe_set_geometry state ~max_indent ~margin =
  let geometry = { max_indent; margin } in
  match validate_geometry geometry with
  | Error _msg ->
     ()
  | Ok () ->
    pp_set_full_geometry state geometry

let pp_get_geometry state () =
  { margin = pp_get_margin state (); max_indent = pp_get_max_indent state () }

let pp_update_geometry state update =
  let geometry = pp_get_geometry state () in
  pp_set_full_geometry state (update geometry)

(* Setting a formatter basic output functions. *)
let pp_set_formatter_out_functions state {
      out_string = f;
      out_flush = g;
      out_newline = h;
      out_spaces = i;
      out_indent = j;
    } =
  state.pp_out_string <- f;
  state.pp_out_flush <- g;
  state.pp_out_newline <- h;
  state.pp_out_spaces <- i;
  state.pp_out_indent <- j

let pp_get_formatter_out_functions state () = {
  out_string = state.pp_out_string;
  out_flush = state.pp_out_flush;
  out_newline = state.pp_out_newline;
  out_spaces = state.pp_out_spaces;
  out_indent = state.pp_out_indent;
}


(* Setting a formatter basic string output and flush functions. *)
let pp_set_formatter_output_functions state f g =
  state.pp_out_string <- f; state.pp_out_flush <- g

let pp_get_formatter_output_functions state () =
  (state.pp_out_string, state.pp_out_flush)


(* The default function to output new lines. *)
let display_newline state () = state.pp_out_string "\n" 0  1

(* The default function to output spaces. *)
let blank_line = String.make 80 ' '
let rec display_blanks state n =
  if n > 0 then
  if n <= 80 then state.pp_out_string blank_line 0 n else
  begin
    state.pp_out_string blank_line 0 80;
    display_blanks state (n - 80)
  end


(* The default function to output indentation of new lines. *)
let display_indent = display_blanks

(* Setting a formatter basic output functions as printing to a given
   [Pervasive.out_channel] value. *)
let pp_set_formatter_out_channel state oc =
  state.pp_out_string <- output_substring oc;
  state.pp_out_flush <- (fun () -> flush oc);
  state.pp_out_newline <- display_newline state;
  state.pp_out_spaces <- display_blanks state;
  state.pp_out_indent <- display_indent state

(*

  Defining specific formatters

*)

let default_pp_mark_open_tag = function
  | String_tag s -> "<" ^ s ^ ">"
  | _ -> ""
let default_pp_mark_close_tag = function
  | String_tag s -> "</" ^ s ^ ">"
  | _ -> ""

let default_pp_print_open_tag = ignore
let default_pp_print_close_tag = ignore

(* Building a formatter given its basic output functions.
   Other fields get reasonable default values. *)
let pp_make_formatter f g h i j =
  (* The initial state of the formatter contains a dummy box. *)
  let pp_queue = Queue.create () in
  let sys_tok =
    { size = Size.unknown; token = Pp_begin (0, Pp_hovbox); length = 0 } in
  Queue.add sys_tok pp_queue;
  let scan_stack = Stack.create () in
  initialize_scan_stack scan_stack;
  Stack.push { left_total = 1; queue_elem = sys_tok } scan_stack;
  let pp_margin = 78
  and pp_min_space_left = 10 in
  {
    pp_scan_stack = scan_stack;
    pp_format_stack = Stack.create ();
    pp_tbox_stack = Stack.create ();
    pp_tag_stack = Stack.create ();
    pp_mark_stack = Stack.create ();
    pp_margin = pp_margin;
    pp_min_space_left = pp_min_space_left;
    pp_max_indent = pp_margin - pp_min_space_left;
    pp_space_left = pp_margin;
    pp_current_indent = 0;
    pp_is_new_line = true;
    pp_left_total = 1;
    pp_right_total = 1;
    pp_curr_depth = 1;
    pp_max_boxes = max_int;
    pp_ellipsis = ".";
    pp_out_string = f;
    pp_out_flush = g;
    pp_out_newline = h;
    pp_out_spaces = i;
    pp_out_indent = j;
    pp_print_tags = false;
    pp_mark_tags = false;
    pp_mark_open_tag = default_pp_mark_open_tag;
    pp_mark_close_tag = default_pp_mark_close_tag;
    pp_print_open_tag = default_pp_print_open_tag;
    pp_print_close_tag = default_pp_print_close_tag;
    pp_queue = pp_queue;
  }


(* Build a formatter out of its out functions. *)
let formatter_of_out_functions out_funs =
  pp_make_formatter
    out_funs.out_string
    out_funs.out_flush
    out_funs.out_newline
    out_funs.out_spaces
    out_funs.out_indent


(* Make a formatter with default functions to output spaces,
  indentation, and new lines. *)
let make_formatter output flush =
  let ppf = pp_make_formatter output flush ignore ignore ignore in
  ppf.pp_out_newline <- display_newline ppf;
  ppf.pp_out_spaces <- display_blanks ppf;
  ppf.pp_out_indent <- display_indent ppf;
  ppf


(* Make a formatter writing to a given [Pervasive.out_channel] value. *)
let formatter_of_out_channel oc =
  make_formatter (output_substring oc) (fun () -> flush oc)


(* Make a formatter writing to a given [Buffer.t] value. *)
let formatter_of_buffer b =
  make_formatter (Buffer.add_substring b) ignore


(* Allocating buffer for pretty-printing purposes.
   Default buffer size is pp_buffer_size or 512.
*)
let pp_buffer_size = 512
let pp_make_buffer () = Buffer.create pp_buffer_size

(* The standard (shared) buffer. *)
let stdbuf = pp_make_buffer ()

(* Predefined formatters standard formatter to print
   to [Stdlib.stdout], [Stdlib.stderr], and {!stdbuf}. *)
let std_formatter = formatter_of_out_channel Stdlib.stdout
and err_formatter = formatter_of_out_channel Stdlib.stderr
and str_formatter = formatter_of_buffer stdbuf

(* Initialise domain local state *)
module DLS = Domain.DLS

let stdbuf_key = DLS.new_key pp_make_buffer
let _ = DLS.set stdbuf_key stdbuf

let str_formatter_key = DLS.new_key (fun () ->
  formatter_of_buffer (DLS.get stdbuf_key))
let _ = DLS.set str_formatter_key str_formatter

let buffered_out_string key str ofs len =
  Buffer.add_substring (Domain.DLS.get key) str ofs len

let buffered_out_flush oc key () =
  let buf = Domain.DLS.get key in
  let len = Buffer.length buf in
  let str = Buffer.contents buf in
  output_substring oc str 0 len ;
  Buffer.clear buf

let std_buf_key = Domain.DLS.new_key (fun () -> Buffer.create pp_buffer_size)
let err_buf_key = Domain.DLS.new_key (fun () -> Buffer.create pp_buffer_size)

let std_formatter_key = DLS.new_key (fun () ->
  let ppf =
    pp_make_formatter (buffered_out_string std_buf_key)
      (buffered_out_flush Stdlib.stdout std_buf_key) ignore ignore ignore
  in
  ppf.pp_out_newline <- display_newline ppf;
  ppf.pp_out_spaces <- display_blanks ppf;
  ppf.pp_out_indent <- display_indent ppf;
  ppf)
let _ = DLS.set std_formatter_key std_formatter

let err_formatter_key = DLS.new_key (fun () ->
  let ppf =
    pp_make_formatter (buffered_out_string err_buf_key)
      (buffered_out_flush Stdlib.stderr err_buf_key) ignore ignore ignore
  in
  ppf.pp_out_newline <- display_newline ppf;
  ppf.pp_out_spaces <- display_blanks ppf;
  ppf.pp_out_indent <- display_indent ppf;
  ppf)
let _ = DLS.set err_formatter_key err_formatter

let get_std_formatter () = DLS.get std_formatter_key
let get_err_formatter () = DLS.get err_formatter_key
let get_str_formatter () = DLS.get str_formatter_key
let get_stdbuf () = DLS.get stdbuf_key

(* [flush_buffer_formatter buf ppf] flushes formatter [ppf],
   then returns the contents of buffer [buf] that is reset.
   Formatter [ppf] is supposed to print to buffer [buf], otherwise this
   function is not really useful. *)
let flush_buffer_formatter buf ppf =
  pp_flush_queue ppf false;
  let s = Buffer.contents buf in
  Buffer.reset buf;
  s

(* Flush [str_formatter] and get the contents of [stdbuf]. *)
let flush_str_formatter () =
  let stdbuf = DLS.get stdbuf_key in
  let str_formatter = DLS.get str_formatter_key in
  flush_buffer_formatter stdbuf str_formatter

let make_synchronized_formatter output flush =
  DLS.new_key (fun () ->
    let buf = Buffer.create pp_buffer_size in
    let output' = Buffer.add_substring buf in
    let flush' () =
      output (Buffer.contents buf) 0 (Buffer.length buf);
      Buffer.clear buf;
      flush ()
    in
    make_formatter output' flush')

let synchronized_formatter_of_out_channel oc =
  make_synchronized_formatter (output_substring oc) (fun () -> flush oc)

(*
  Symbolic pretty-printing
*)

(*
  Symbolic pretty-printing is pretty-printing with no low level output.

  When using a symbolic formatter, all regular pretty-printing activities
  occur but output material is symbolic and stored in a buffer of output
  items. At the end of pretty-printing, flushing the output buffer allows
  post-processing of symbolic output before low level output operations.
*)

type symbolic_output_item =
  | Output_flush
  | Output_newline
  | Output_string of string
  | Output_spaces of int
  | Output_indent of int

type symbolic_output_buffer = {
  mutable symbolic_output_contents : symbolic_output_item list;
}

let make_symbolic_output_buffer () =
  { symbolic_output_contents = [] }

let clear_symbolic_output_buffer sob =
  sob.symbolic_output_contents <- []

let get_symbolic_output_buffer sob =
  List.rev sob.symbolic_output_contents

let flush_symbolic_output_buffer sob =
  let items = get_symbolic_output_buffer sob in
  clear_symbolic_output_buffer sob;
  items

let add_symbolic_output_item sob item =
  sob.symbolic_output_contents <- item :: sob.symbolic_output_contents

let formatter_of_symbolic_output_buffer sob =
  let symbolic_flush sob () =
    add_symbolic_output_item sob Output_flush
  and symbolic_newline sob () =
    add_symbolic_output_item sob Output_newline
  and symbolic_string sob s i n =
    add_symbolic_output_item sob (Output_string (String.sub s i n))
  and symbolic_spaces sob n =
    add_symbolic_output_item sob (Output_spaces n)
  and symbolic_indent sob n =
    add_symbolic_output_item sob (Output_indent n) in

  let f = symbolic_string sob
  and g = symbolic_flush sob
  and h = symbolic_newline sob
  and i = symbolic_spaces sob
  and j = symbolic_indent sob in
  pp_make_formatter f g h i j

(*

  Basic functions on the 'standard' formatter
  (the formatter that prints to [Stdlib.stdout]).

*)

<<<<<<< HEAD
let open_hbox v = pp_open_hbox (DLS.get std_formatter_key) v
and open_vbox v = pp_open_vbox (DLS.get std_formatter_key) v
and open_hvbox v = pp_open_hvbox (DLS.get std_formatter_key) v
and open_hovbox v = pp_open_hovbox (DLS.get std_formatter_key) v
and open_box v = pp_open_box (DLS.get std_formatter_key) v
and close_box v = pp_close_box (DLS.get std_formatter_key) v
and open_tag v = pp_open_tag (DLS.get std_formatter_key) v
and close_tag v = pp_close_tag (DLS.get std_formatter_key) v
and open_stag v = pp_open_stag (DLS.get std_formatter_key) v
and close_stag v = pp_close_stag (DLS.get std_formatter_key) v
and print_as v w = pp_print_as (DLS.get std_formatter_key) v w
and print_string v = pp_print_string (DLS.get std_formatter_key) v
and print_int v = pp_print_int (DLS.get std_formatter_key) v
and print_float v = pp_print_float (DLS.get std_formatter_key) v
and print_char v = pp_print_char (DLS.get std_formatter_key) v
and print_bool v = pp_print_bool (DLS.get std_formatter_key) v
and print_break v w = pp_print_break (DLS.get std_formatter_key) v w
and print_cut v = pp_print_cut (DLS.get std_formatter_key) v
and print_space v = pp_print_space (DLS.get std_formatter_key) v
and force_newline v = pp_force_newline (DLS.get std_formatter_key) v
and print_flush v = pp_print_flush (DLS.get std_formatter_key) v
and print_newline v = pp_print_newline (DLS.get std_formatter_key) v
and print_if_newline v = pp_print_if_newline (DLS.get std_formatter_key) v

and open_tbox v = pp_open_tbox (DLS.get std_formatter_key) v
and close_tbox v = pp_close_tbox (DLS.get std_formatter_key) v
and print_tbreak v w = pp_print_tbreak (DLS.get std_formatter_key) v w

and set_tab v = pp_set_tab (DLS.get std_formatter_key) v
and print_tab v = pp_print_tab (DLS.get std_formatter_key) v

and set_margin v = pp_set_margin (DLS.get std_formatter_key) v
and get_margin v = pp_get_margin (DLS.get std_formatter_key) v

and set_max_indent v = pp_set_max_indent (DLS.get std_formatter_key) v
and get_max_indent v = pp_get_max_indent (DLS.get std_formatter_key) v

and set_geometry ~max_indent ~margin =
  pp_set_geometry (DLS.get std_formatter_key) ~max_indent ~margin
and safe_set_geometry ~max_indent ~margin =
  pp_safe_set_geometry (DLS.get std_formatter_key) ~max_indent ~margin
and get_geometry v = pp_get_geometry (DLS.get std_formatter_key) v
and update_geometry v = pp_update_geometry (DLS.get std_formatter_key) v

and set_max_boxes v = pp_set_max_boxes (DLS.get std_formatter_key) v
and get_max_boxes v = pp_get_max_boxes (DLS.get std_formatter_key) v
and over_max_boxes v = pp_over_max_boxes (DLS.get std_formatter_key) v

and set_ellipsis_text v = pp_set_ellipsis_text (DLS.get std_formatter_key) v
and get_ellipsis_text v = pp_get_ellipsis_text (DLS.get std_formatter_key) v

and set_formatter_out_channel v =
  pp_set_formatter_out_channel (DLS.get std_formatter_key) v

and set_formatter_out_functions v =
  pp_set_formatter_out_functions (DLS.get std_formatter_key) v
and get_formatter_out_functions v =
  pp_get_formatter_out_functions (DLS.get std_formatter_key) v

and set_formatter_output_functions v w =
  pp_set_formatter_output_functions (DLS.get std_formatter_key) v w
and get_formatter_output_functions v =
  pp_get_formatter_output_functions (DLS.get std_formatter_key) v

and set_formatter_stag_functions v =
  pp_set_formatter_stag_functions (DLS.get std_formatter_key) v
and get_formatter_stag_functions v =
  pp_get_formatter_stag_functions (DLS.get std_formatter_key) v
and set_print_tags v =
  pp_set_print_tags (DLS.get std_formatter_key) v
and get_print_tags v =
  pp_get_print_tags (DLS.get std_formatter_key) v
and set_mark_tags v =
  pp_set_mark_tags (DLS.get std_formatter_key) v
and get_mark_tags v =
  pp_get_mark_tags (DLS.get std_formatter_key) v
and set_tags v =
  pp_set_tags (DLS.get std_formatter_key) v
=======
let open_hbox = pp_open_hbox std_formatter
and open_vbox = pp_open_vbox std_formatter
and open_hvbox = pp_open_hvbox std_formatter
and open_hovbox = pp_open_hovbox std_formatter
and open_box = pp_open_box std_formatter
and close_box = pp_close_box std_formatter
and open_tag = pp_open_tag std_formatter
and close_tag = pp_close_tag std_formatter
and open_stag = pp_open_stag std_formatter
and close_stag = pp_close_stag std_formatter
and print_as = pp_print_as std_formatter
and print_string = pp_print_string std_formatter
and print_bytes = pp_print_bytes std_formatter
and print_int = pp_print_int std_formatter
and print_float = pp_print_float std_formatter
and print_char = pp_print_char std_formatter
and print_bool = pp_print_bool std_formatter
and print_break = pp_print_break std_formatter
and print_cut = pp_print_cut std_formatter
and print_space = pp_print_space std_formatter
and force_newline = pp_force_newline std_formatter
and print_flush = pp_print_flush std_formatter
and print_newline = pp_print_newline std_formatter
and print_if_newline = pp_print_if_newline std_formatter

and open_tbox = pp_open_tbox std_formatter
and close_tbox = pp_close_tbox std_formatter
and print_tbreak = pp_print_tbreak std_formatter

and set_tab = pp_set_tab std_formatter
and print_tab = pp_print_tab std_formatter

and set_margin = pp_set_margin std_formatter
and get_margin = pp_get_margin std_formatter

and set_max_indent = pp_set_max_indent std_formatter
and get_max_indent = pp_get_max_indent std_formatter

and set_geometry = pp_set_geometry std_formatter
and safe_set_geometry = pp_safe_set_geometry std_formatter
and get_geometry = pp_get_geometry std_formatter
and update_geometry = pp_update_geometry std_formatter

and set_max_boxes = pp_set_max_boxes std_formatter
and get_max_boxes = pp_get_max_boxes std_formatter
and over_max_boxes = pp_over_max_boxes std_formatter

and set_ellipsis_text = pp_set_ellipsis_text std_formatter
and get_ellipsis_text = pp_get_ellipsis_text std_formatter

and set_formatter_out_channel =
  pp_set_formatter_out_channel std_formatter

and set_formatter_out_functions =
  pp_set_formatter_out_functions std_formatter
and get_formatter_out_functions =
  pp_get_formatter_out_functions std_formatter

and set_formatter_output_functions =
  pp_set_formatter_output_functions std_formatter
and get_formatter_output_functions =
  pp_get_formatter_output_functions std_formatter

and set_formatter_stag_functions =
  pp_set_formatter_stag_functions std_formatter
and get_formatter_stag_functions =
  pp_get_formatter_stag_functions std_formatter
and set_print_tags =
  pp_set_print_tags std_formatter
and get_print_tags =
  pp_get_print_tags std_formatter
and set_mark_tags =
  pp_set_mark_tags std_formatter
and get_mark_tags =
  pp_get_mark_tags std_formatter
and set_tags =
  pp_set_tags std_formatter
>>>>>>> 0ba253df


(* Convenience functions *)

(* To format a list *)
let rec pp_print_list ?(pp_sep = pp_print_cut) pp_v ppf = function
  | [] -> ()
  | [v] -> pp_v ppf v
  | v :: vs ->
    pp_v ppf v;
    pp_sep ppf ();
    pp_print_list ~pp_sep pp_v ppf vs

(* To format a sequence *)
let rec pp_print_seq_in ~pp_sep pp_v ppf seq =
  match seq () with
  | Seq.Nil -> ()
  | Seq.Cons (v, seq) ->
    pp_sep ppf ();
    pp_v ppf v;
    pp_print_seq_in ~pp_sep pp_v ppf seq

let pp_print_seq ?(pp_sep = pp_print_cut) pp_v ppf seq =
  match seq () with
  | Seq.Nil -> ()
  | Seq.Cons (v, seq) ->
    pp_v ppf v;
    pp_print_seq_in ~pp_sep pp_v ppf seq

(* To format free-flowing text *)
let pp_print_text ppf s =
  let len = String.length s in
  let left = ref 0 in
  let right = ref 0 in
  let flush () =
    pp_print_string ppf (String.sub s !left (!right - !left));
    incr right; left := !right;
  in
  while (!right <> len) do
    match s.[!right] with
      | '\n' ->
        flush ();
        pp_force_newline ppf ()
      | ' ' ->
        flush (); pp_print_space ppf ()
      (* there is no specific support for '\t'
         as it is unclear what a right semantics would be *)
      | _ -> incr right
  done;
  if !left <> len then flush ()

let pp_print_option ?(none = fun _ () -> ()) pp_v ppf = function
| None -> none ppf ()
| Some v -> pp_v ppf v

let pp_print_result ~ok ~error ppf = function
| Ok v -> ok ppf v
| Error e -> error ppf e

let pp_print_either ~left ~right ppf = function
| Either.Left l -> left ppf l
| Either.Right r -> right ppf r

 (**************************************************************)

let compute_tag output tag_acc =
  let buf = Buffer.create 16 in
  let ppf = formatter_of_buffer buf in
  output ppf tag_acc;
  pp_print_flush ppf ();
  let len = Buffer.length buf in
  if len < 2 then Buffer.contents buf
  else Buffer.sub buf 1 (len - 2)

 (**************************************************************

  Defining continuations to be passed as arguments of
  CamlinternalFormat.make_printf.

  **************************************************************)

open CamlinternalFormatBasics
open CamlinternalFormat

(* Interpret a formatting entity on a formatter. *)
let output_formatting_lit ppf fmting_lit = match fmting_lit with
  | Close_box                 -> pp_close_box ppf ()
  | Close_tag                 -> pp_close_tag ppf ()
  | Break (_, width, offset)  -> pp_print_break ppf width offset
  | FFlush                    -> pp_print_flush ppf ()
  | Force_newline             -> pp_force_newline ppf ()
  | Flush_newline             -> pp_print_newline ppf ()
  | Magic_size (_, _)         -> ()
  | Escaped_at                -> pp_print_char ppf '@'
  | Escaped_percent           -> pp_print_char ppf '%'
  | Scan_indic c              -> pp_print_char ppf '@'; pp_print_char ppf c

(* Recursively output an "accumulator" containing a reversed list of
   printing entities (string, char, flus, ...) in an output_stream. *)
(* Differ from Printf.output_acc by the interpretation of formatting. *)
(* Used as a continuation of CamlinternalFormat.make_printf. *)
let rec output_acc ppf acc = match acc with
  | Acc_string_literal (Acc_formatting_lit (p, Magic_size (_, size)), s)
  | Acc_data_string (Acc_formatting_lit (p, Magic_size (_, size)), s) ->
    output_acc ppf p;
    pp_print_as_size ppf (Size.of_int size) s;
  | Acc_char_literal (Acc_formatting_lit (p, Magic_size (_, size)), c)
  | Acc_data_char (Acc_formatting_lit (p, Magic_size (_, size)), c) ->
    output_acc ppf p;
    pp_print_as_size ppf (Size.of_int size) (String.make 1 c);
  | Acc_formatting_lit (p, f) ->
    output_acc ppf p;
    output_formatting_lit ppf f;
  | Acc_formatting_gen (p, Acc_open_tag acc') ->
    output_acc ppf p;
    pp_open_stag ppf (String_tag (compute_tag output_acc acc'))
  | Acc_formatting_gen (p, Acc_open_box acc') ->
    output_acc ppf p;
    let (indent, bty) = open_box_of_string (compute_tag output_acc acc') in
    pp_open_box_gen ppf indent bty
  | Acc_string_literal (p, s)
  | Acc_data_string (p, s)   -> output_acc ppf p; pp_print_string ppf s;
  | Acc_char_literal (p, c)
  | Acc_data_char (p, c)     -> output_acc ppf p; pp_print_char ppf c;
  | Acc_delay (p, f)         -> output_acc ppf p; f ppf;
  | Acc_flush p              -> output_acc ppf p; pp_print_flush ppf ();
  | Acc_invalid_arg (p, msg) -> output_acc ppf p; invalid_arg msg;
  | End_of_acc               -> ()

(* Recursively output an "accumulator" containing a reversed list of
   printing entities (string, char, flus, ...) in a buffer. *)
(* Differ from Printf.bufput_acc by the interpretation of formatting. *)
(* Used as a continuation of CamlinternalFormat.make_printf. *)
let rec strput_acc ppf acc = match acc with
  | Acc_string_literal (Acc_formatting_lit (p, Magic_size (_, size)), s)
  | Acc_data_string (Acc_formatting_lit (p, Magic_size (_, size)), s) ->
    strput_acc ppf p;
    pp_print_as_size ppf (Size.of_int size) s;
  | Acc_char_literal (Acc_formatting_lit (p, Magic_size (_, size)), c)
  | Acc_data_char (Acc_formatting_lit (p, Magic_size (_, size)), c) ->
    strput_acc ppf p;
    pp_print_as_size ppf (Size.of_int size) (String.make 1 c);
  | Acc_delay (Acc_formatting_lit (p, Magic_size (_, size)), f) ->
    strput_acc ppf p;
    pp_print_as_size ppf (Size.of_int size) (f ());
  | Acc_formatting_lit (p, f) ->
    strput_acc ppf p;
    output_formatting_lit ppf f;
  | Acc_formatting_gen (p, Acc_open_tag acc') ->
    strput_acc ppf p;
    pp_open_stag ppf (String_tag (compute_tag strput_acc acc'))
  | Acc_formatting_gen (p, Acc_open_box acc') ->
    strput_acc ppf p;
    let (indent, bty) = open_box_of_string (compute_tag strput_acc acc') in
    pp_open_box_gen ppf indent bty
  | Acc_string_literal (p, s)
  | Acc_data_string (p, s)   -> strput_acc ppf p; pp_print_string ppf s;
  | Acc_char_literal (p, c)
  | Acc_data_char (p, c)     -> strput_acc ppf p; pp_print_char ppf c;
  | Acc_delay (p, f)         -> strput_acc ppf p; pp_print_string ppf (f ());
  | Acc_flush p              -> strput_acc ppf p; pp_print_flush ppf ();
  | Acc_invalid_arg (p, msg) -> strput_acc ppf p; invalid_arg msg;
  | End_of_acc               -> ()

(*

  Defining [fprintf] and various flavors of [fprintf].

*)

let kfprintf k ppf (Format (fmt, _)) =
  make_printf
    (fun acc -> output_acc ppf acc; k ppf)
    End_of_acc fmt

and ikfprintf k ppf (Format (fmt, _)) =
  make_iprintf k ppf fmt

let ifprintf _ppf (Format (fmt, _)) =
  make_iprintf ignore () fmt

let fprintf ppf = kfprintf ignore ppf

let printf (Format (fmt, _)) =
  make_printf
    (fun acc -> output_acc (DLS.get std_formatter_key) acc)
    End_of_acc fmt

let eprintf (Format (fmt, _)) =
  make_printf
    (fun acc -> output_acc (DLS.get err_formatter_key) acc)
    End_of_acc fmt

let kdprintf k (Format (fmt, _)) =
  make_printf
    (fun acc -> k (fun ppf -> output_acc ppf acc))
    End_of_acc fmt

let dprintf fmt = kdprintf (fun i -> i) fmt

let ksprintf k (Format (fmt, _)) =
  let b = pp_make_buffer () in
  let ppf = formatter_of_buffer b in
  let k acc =
    strput_acc ppf acc;
    k (flush_buffer_formatter b ppf) in
  make_printf k End_of_acc fmt


let sprintf fmt = ksprintf id fmt

let kasprintf k (Format (fmt, _)) =
  let b = pp_make_buffer () in
  let ppf = formatter_of_buffer b in
  let k acc =
    output_acc ppf acc;
    k (flush_buffer_formatter b ppf) in
  make_printf k End_of_acc fmt


let asprintf fmt = kasprintf id fmt

(* Flushing standard formatters at end of execution. *)

let flush_standard_formatters () =
  pp_print_flush (DLS.get std_formatter_key) ();
  pp_print_flush (DLS.get err_formatter_key) ()

let () = at_exit flush_standard_formatters

let () = Domain.at_first_spawn (fun () ->
  flush_standard_formatters ();

  let fs = pp_get_formatter_out_functions std_formatter () in
  pp_set_formatter_out_functions std_formatter
    {fs with out_string = buffered_out_string std_buf_key;
             out_flush = buffered_out_flush Stdlib.stdout std_buf_key};

  let fs = pp_get_formatter_out_functions err_formatter () in
  pp_set_formatter_out_functions err_formatter
    {fs with out_string = buffered_out_string err_buf_key;
             out_flush = buffered_out_flush Stdlib.stderr err_buf_key};

  Domain.at_exit flush_standard_formatters)

(*

  Deprecated stuff.

*)

(* Deprecated : subsumed by pp_set_formatter_out_functions *)
let pp_set_all_formatter_output_functions state
    ~out:f ~flush:g ~newline:h ~spaces:i =
  pp_set_formatter_output_functions state f g;
  state.pp_out_newline <- h;
  state.pp_out_spaces <- i

(* Deprecated : subsumed by pp_get_formatter_out_functions *)
let pp_get_all_formatter_output_functions state () =
  (state.pp_out_string, state.pp_out_flush,
   state.pp_out_newline, state.pp_out_spaces)


(* Deprecated : subsumed by set_formatter_out_functions *)
let set_all_formatter_output_functions ~out =
  pp_set_all_formatter_output_functions (DLS.get std_formatter_key) ~out


(* Deprecated : subsumed by get_formatter_out_functions *)
let get_all_formatter_output_functions () =
  pp_get_all_formatter_output_functions (DLS.get std_formatter_key) ()


(* Deprecated : error prone function, do not use it.
   This function is neither compositional nor incremental, since it flushes
   the pretty-printer queue at each call.
   To get the same functionality, define a formatter of your own writing to
   the buffer argument, as in
   let ppf = formatter_of_buffer b
   then use {!fprintf ppf} as usual. *)
let bprintf b (Format (fmt, _) : ('a, formatter, unit) format) =
  let ppf = formatter_of_buffer b in
  let k acc = output_acc ppf acc; pp_flush_queue ppf false in
  make_printf k End_of_acc fmt


(* Deprecated : alias for ksprintf. *)
let kprintf = ksprintf



(* Deprecated tag functions *)

type formatter_tag_functions = {
  mark_open_tag : tag -> string;
  mark_close_tag : tag -> string;
  print_open_tag : tag -> unit;
  print_close_tag : tag -> unit;
}


let pp_set_formatter_tag_functions state {
     mark_open_tag = mot;
     mark_close_tag = mct;
     print_open_tag = pot;
     print_close_tag = pct;
   } =
  let stringify f e = function String_tag s -> f s | _ -> e in
  state.pp_mark_open_tag <- stringify mot "";
  state.pp_mark_close_tag <- stringify mct "";
  state.pp_print_open_tag <- stringify pot ();
  state.pp_print_close_tag <- stringify pct ()

let pp_get_formatter_tag_functions fmt () =
  let funs = pp_get_formatter_stag_functions fmt () in
  let mark_open_tag s = funs.mark_open_stag (String_tag s) in
  let mark_close_tag s = funs.mark_close_stag (String_tag s) in
  let print_open_tag s = funs.print_open_stag (String_tag s) in
  let print_close_tag s = funs.print_close_stag (String_tag s) in
  {mark_open_tag; mark_close_tag; print_open_tag; print_close_tag}

let set_formatter_tag_functions v =
  pp_set_formatter_tag_functions (DLS.get std_formatter_key) v
and get_formatter_tag_functions () =
  pp_get_formatter_tag_functions (DLS.get std_formatter_key) ()<|MERGE_RESOLUTION|>--- conflicted
+++ resolved
@@ -1169,7 +1169,6 @@
 
 *)
 
-<<<<<<< HEAD
 let open_hbox v = pp_open_hbox (DLS.get std_formatter_key) v
 and open_vbox v = pp_open_vbox (DLS.get std_formatter_key) v
 and open_hvbox v = pp_open_hvbox (DLS.get std_formatter_key) v
@@ -1182,6 +1181,7 @@
 and close_stag v = pp_close_stag (DLS.get std_formatter_key) v
 and print_as v w = pp_print_as (DLS.get std_formatter_key) v w
 and print_string v = pp_print_string (DLS.get std_formatter_key) v
+and print_bytes v = pp_print_bytes (DLS.get std_formatter_key) v
 and print_int v = pp_print_int (DLS.get std_formatter_key) v
 and print_float v = pp_print_float (DLS.get std_formatter_key) v
 and print_char v = pp_print_char (DLS.get std_formatter_key) v
@@ -1248,85 +1248,6 @@
   pp_get_mark_tags (DLS.get std_formatter_key) v
 and set_tags v =
   pp_set_tags (DLS.get std_formatter_key) v
-=======
-let open_hbox = pp_open_hbox std_formatter
-and open_vbox = pp_open_vbox std_formatter
-and open_hvbox = pp_open_hvbox std_formatter
-and open_hovbox = pp_open_hovbox std_formatter
-and open_box = pp_open_box std_formatter
-and close_box = pp_close_box std_formatter
-and open_tag = pp_open_tag std_formatter
-and close_tag = pp_close_tag std_formatter
-and open_stag = pp_open_stag std_formatter
-and close_stag = pp_close_stag std_formatter
-and print_as = pp_print_as std_formatter
-and print_string = pp_print_string std_formatter
-and print_bytes = pp_print_bytes std_formatter
-and print_int = pp_print_int std_formatter
-and print_float = pp_print_float std_formatter
-and print_char = pp_print_char std_formatter
-and print_bool = pp_print_bool std_formatter
-and print_break = pp_print_break std_formatter
-and print_cut = pp_print_cut std_formatter
-and print_space = pp_print_space std_formatter
-and force_newline = pp_force_newline std_formatter
-and print_flush = pp_print_flush std_formatter
-and print_newline = pp_print_newline std_formatter
-and print_if_newline = pp_print_if_newline std_formatter
-
-and open_tbox = pp_open_tbox std_formatter
-and close_tbox = pp_close_tbox std_formatter
-and print_tbreak = pp_print_tbreak std_formatter
-
-and set_tab = pp_set_tab std_formatter
-and print_tab = pp_print_tab std_formatter
-
-and set_margin = pp_set_margin std_formatter
-and get_margin = pp_get_margin std_formatter
-
-and set_max_indent = pp_set_max_indent std_formatter
-and get_max_indent = pp_get_max_indent std_formatter
-
-and set_geometry = pp_set_geometry std_formatter
-and safe_set_geometry = pp_safe_set_geometry std_formatter
-and get_geometry = pp_get_geometry std_formatter
-and update_geometry = pp_update_geometry std_formatter
-
-and set_max_boxes = pp_set_max_boxes std_formatter
-and get_max_boxes = pp_get_max_boxes std_formatter
-and over_max_boxes = pp_over_max_boxes std_formatter
-
-and set_ellipsis_text = pp_set_ellipsis_text std_formatter
-and get_ellipsis_text = pp_get_ellipsis_text std_formatter
-
-and set_formatter_out_channel =
-  pp_set_formatter_out_channel std_formatter
-
-and set_formatter_out_functions =
-  pp_set_formatter_out_functions std_formatter
-and get_formatter_out_functions =
-  pp_get_formatter_out_functions std_formatter
-
-and set_formatter_output_functions =
-  pp_set_formatter_output_functions std_formatter
-and get_formatter_output_functions =
-  pp_get_formatter_output_functions std_formatter
-
-and set_formatter_stag_functions =
-  pp_set_formatter_stag_functions std_formatter
-and get_formatter_stag_functions =
-  pp_get_formatter_stag_functions std_formatter
-and set_print_tags =
-  pp_set_print_tags std_formatter
-and get_print_tags =
-  pp_get_print_tags std_formatter
-and set_mark_tags =
-  pp_set_mark_tags std_formatter
-and get_mark_tags =
-  pp_get_mark_tags std_formatter
-and set_tags =
-  pp_set_tags std_formatter
->>>>>>> 0ba253df
 
 
 (* Convenience functions *)
