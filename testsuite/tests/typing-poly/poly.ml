--- conflicted
+++ resolved
@@ -1485,7 +1485,20 @@
 val c : (u -> u) -> < apply : 'a. 'a t -> 'a t > = <fun>
 |}]
 
-<<<<<<< HEAD
+(* PR#7496 *)
+let f (x : < m: 'a. ([< `Foo of int & float] as 'a) -> unit>)
+         : < m: 'a. ([< `Foo of int & float] as 'a) -> unit> = x;;
+
+type t = { x : 'a. ([< `Foo of int & float ] as 'a) -> unit };;
+let f t = { x = t.x };;
+[%%expect{|
+val f :
+  < m : 'a. ([< `Foo of int & float ] as 'a) -> unit > ->
+  < m : 'b. ([< `Foo of int & float ] as 'b) -> unit > = <fun>
+type t = { x : 'a. ([< `Foo of int & float ] as 'a) -> unit; }
+val f : t -> t = <fun>
+|}]
+
 type t = <m:int>
 type g = <n:string; t>
 type h = <x:string; y:int; g>
@@ -1509,19 +1522,13 @@
 type t = int
 Line _, characters 10-11:
 Error: The type int is not an object type
-=======
-(* PR#7496 *)
-
-let f (x : < m: 'a. ([< `Foo of int & float] as 'a) -> unit>)
-         : < m: 'a. ([< `Foo of int & float] as 'a) -> unit> = x;;
-
-type t = { x : 'a. ([< `Foo of int & float ] as 'a) -> unit };;
-let f t = { x = t.x };;
+|}]
+
+type t = <a:int>
+type g = <t; t>
 [%%expect{|
-val f :
-  < m : 'a. ([< `Foo of int & float ] as 'a) -> unit > ->
-  < m : 'b. ([< `Foo of int & float ] as 'b) -> unit > = <fun>
-type t = { x : 'a. ([< `Foo of int & float ] as 'a) -> unit; }
-val f : t -> t = <fun>
->>>>>>> fac77e16
+type t = < a : int >
+Line _, characters 13-14:
+Error: This is the second method `a' of this object type.
+       Multiple occurences are not allowed.
 |}]