--- conflicted
+++ resolved
@@ -57,31 +57,19 @@
 
 module SS = struct
   type t = string
-<<<<<<< HEAD
-                            let compare (x:t) (y:t) = Pervasives.compare x y
-=======
-  let compare (x:t) (y:t) = Pervasives.compare x y
->>>>>>> 0c0884bd
+  let compare (x:t) (y:t) = Pervasives.compare x y
   let equal (x:t) (y:t) = x=y
   let hash = Hashtbl.hash
 end
 module SI = struct
   type t = int
-<<<<<<< HEAD
-                            let compare (x:t) (y:t) = Pervasives.compare x y
-=======
-  let compare (x:t) (y:t) = Pervasives.compare x y
->>>>>>> 0c0884bd
+  let compare (x:t) (y:t) = Pervasives.compare x y
   let equal (x:t) (y:t) = x=y
   let hash = Hashtbl.hash
 end
 module SSP = struct
   type t = string*string
-<<<<<<< HEAD
-                            let compare (x:t) (y:t) = Pervasives.compare x y
-=======
-  let compare (x:t) (y:t) = Pervasives.compare x y
->>>>>>> 0c0884bd
+  let compare (x:t) (y:t) = Pervasives.compare x y
   let equal (x:t) (y:t) = x=y
   let hash = Hashtbl.hash
 end
@@ -93,11 +81,7 @@
 end
 module SSA = struct
   type t = string array
-<<<<<<< HEAD
-                            let compare (x:t) (y:t) = Pervasives.compare x y
-=======
-  let compare (x:t) (y:t) = Pervasives.compare x y
->>>>>>> 0c0884bd
+  let compare (x:t) (y:t) = Pervasives.compare x y
   let equal (x:t) (y:t) = x=y
   let hash = Hashtbl.hash
 end
